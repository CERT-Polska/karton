import sys

from karton import Karton, Config


if __name__ == "__main__":
    conf = Config("config.ini")
    c = Karton(conf)
<<<<<<< HEAD
    t = c.create_task({"type": "analysis", "origin": "cuckoo"})
    res = c.create_dir_resource("analysis", "/tmp/guwno")
    t.add_resource(res)

    c.send_task(t)
    print("send")
=======
    t = c.create_task({"type": "sample", "kind": "raw"})
    res = c.create_resource("sample", open(sys.argv[1], "rb").read())
    t.add_resource(res)
    c.send_task(t)
    print("Sent")
>>>>>>> 5276c850
<|MERGE_RESOLUTION|>--- conflicted
+++ resolved
@@ -6,17 +6,15 @@
 if __name__ == "__main__":
     conf = Config("config.ini")
     c = Karton(conf)
-<<<<<<< HEAD
     t = c.create_task({"type": "analysis", "origin": "cuckoo"})
     res = c.create_dir_resource("analysis", "/tmp/guwno")
     t.add_resource(res)
 
     c.send_task(t)
-    print("send")
-=======
+    print("Sent")
+
     t = c.create_task({"type": "sample", "kind": "raw"})
     res = c.create_resource("sample", open(sys.argv[1], "rb").read())
     t.add_resource(res)
     c.send_task(t)
-    print("Sent")
->>>>>>> 5276c850
+    print("Sent")