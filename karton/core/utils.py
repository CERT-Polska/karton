import functools
import inspect
import signal
from contextlib import contextmanager
from typing import Any, Callable, Iterator, Sequence, TypeVar

T = TypeVar("T")


def get_function_arg_num(fun: Callable) -> int:
    return len(inspect.signature(fun).parameters)


def chunks(seq: Sequence[T], size: int) -> Iterator[Sequence[T]]:
    return (seq[pos : pos + size] for pos in range(0, len(seq), size))


class HardShutdownInterrupt(BaseException):
    pass

<<<<<<< HEAD

@contextmanager
def graceful_killer(handler: Callable[[], None]):
    """
    Graceful killer for Karton consumers.
    """
    first_try = True

    def signal_handler(signum: int, frame: Any) -> None:
        nonlocal first_try
        handler()
        if not first_try:
            raise HardShutdownInterrupt()
        first_try = False

    original_sigint_handler = signal.signal(signal.SIGINT, signal_handler)
    original_sigterm_handler = signal.signal(signal.SIGTERM, signal_handler)
    try:
        yield
    finally:
        signal.signal(signal.SIGINT, original_sigint_handler)
        signal.signal(signal.SIGTERM, original_sigterm_handler)
=======
    def exit_gracefully(self, signum: int, frame: Any) -> None:
        self.handle_func()
        if signum == signal.SIGINT:
            signal.signal(signal.SIGINT, self.original_sigint_handler)


class StrictClassMethod:
    """
    Like classmethod, but allows calling only when retrieved from class.

    Created to avoid ``KartonClass().main()`` pattern which leads to
    unexpected errors (correct form is ``KartonClass.main()``)
    """

    def __init__(self, func: Callable):
        self.func = func

    def __get__(self, instance: Any, owner: Any):
        @functools.wraps(self.func)
        def newfunc(*args, **kwargs):
            if instance is not None:
                raise TypeError(
                    "This method can be called only on class, not on an instance"
                )
            return self.func(owner, *args, **kwargs)

        return newfunc
>>>>>>> 3f89bebf
<|MERGE_RESOLUTION|>--- conflicted
+++ resolved
@@ -18,7 +18,6 @@
 class HardShutdownInterrupt(BaseException):
     pass
 
-<<<<<<< HEAD
 
 @contextmanager
 def graceful_killer(handler: Callable[[], None]):
@@ -41,11 +40,6 @@
     finally:
         signal.signal(signal.SIGINT, original_sigint_handler)
         signal.signal(signal.SIGTERM, original_sigterm_handler)
-=======
-    def exit_gracefully(self, signum: int, frame: Any) -> None:
-        self.handle_func()
-        if signum == signal.SIGINT:
-            signal.signal(signal.SIGINT, self.original_sigint_handler)
 
 
 class StrictClassMethod:
@@ -68,5 +62,4 @@
                 )
             return self.func(owner, *args, **kwargs)
 
-        return newfunc
->>>>>>> 3f89bebf
+        return newfunc