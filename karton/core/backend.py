import enum
import json
import time
from collections import defaultdict, namedtuple
from io import BytesIO
from typing import Any, BinaryIO, Dict, Iterator, List, Optional, Tuple, Union

from minio import Minio
from minio.deleteobjects import DeleteObject
from redis import AuthenticationError, StrictRedis
from redis.client import Pipeline
from urllib3.response import HTTPResponse

from .task import Task, TaskPriority, TaskState

KARTON_TASKS_QUEUE = "karton.tasks"
KARTON_OPERATIONS_QUEUE = "karton.operations"
KARTON_LOG_CHANNEL = "karton.log"
KARTON_BINDS_HSET = "karton.binds"
KARTON_TASK_NAMESPACE = "karton.task"


KartonBind = namedtuple(
    "KartonBind",
    ["identity", "info", "version", "persistent", "filters", "service_version"],
)


class KartonMetrics(enum.Enum):
    TASK_PRODUCED = "karton.metrics.produced"
    TASK_CONSUMED = "karton.metrics.consumed"
    TASK_CRASHED = "karton.metrics.crashed"
    TASK_ASSIGNED = "karton.metrics.assigned"
    TASK_GARBAGE_COLLECTED = "karton.metrics.garbage-collected"


class KartonBackend:
    def __init__(self, config):
        self.config = config
        self.redis = self.make_redis(config)
        self.minio = Minio(
            endpoint=config["minio"]["address"],
            access_key=config["minio"]["access_key"],
            secret_key=config["minio"]["secret_key"],
            secure=config.config.getboolean("minio", "secure", fallback=True),
        )

    def make_redis(self, config) -> StrictRedis:
        """
        Create and test a Redis connection.

        :param config: The karton configuration
        :return: Redis conection
        """
        redis_args = {
            "host": config["redis"]["host"],
            "port": int(config["redis"].get("port", 6379)),
            "password": config["redis"].get("password"),
            "decode_responses": True,
        }
        try:
            redis = StrictRedis(**redis_args)
            redis.ping()
        except AuthenticationError:
            # Maybe we've sent a wrong password.
            # Or maybe the server is not (yet) password protected
            # To make smooth transition possible, try to login insecurely
            del redis_args["password"]
            redis = StrictRedis(**redis_args)
            redis.ping()
        return redis

    @property
    def default_bucket_name(self) -> str:
        return self.config.minio_config["bucket"]

    @staticmethod
    def get_queue_name(identity: str, priority: TaskPriority) -> str:
        """
        Return Redis routed task queue name for given identity and priority

        :param identity: Karton service identity
        :param priority: Queue priority (TaskPriority enum value)
        :return: Queue name
        """
        return f"karton.queue.{priority.value}:{identity}"

    @staticmethod
    def get_queue_names(identity: str) -> List[str]:
        """
        Return all Redis routed task queue names for given identity,
        ordered by priority (descending). Used internally by Consumer.

        :param identity: Karton service identity
        :return: List of queue names
        """
        return [
            identity,  # Backwards compatibility (2.x.x)
            KartonBackend.get_queue_name(identity, TaskPriority.HIGH),
            KartonBackend.get_queue_name(identity, TaskPriority.NORMAL),
            KartonBackend.get_queue_name(identity, TaskPriority.LOW),
        ]

    @staticmethod
    def serialize_bind(bind: KartonBind) -> str:
        """
        Serialize KartonBind object (Karton service registration)

        :param bind: KartonBind object with bind definition
        :return: Serialized bind data
        """
        return json.dumps(
            {
                "info": bind.info,
                "version": bind.version,
                "filters": bind.filters,
                "persistent": bind.persistent,
                "service_version": bind.service_version,
            },
            sort_keys=True,
        )

    @staticmethod
    def unserialize_bind(identity: str, bind_data: str) -> KartonBind:
        """
        Deserialize KartonBind object for given identity.
        Compatible with Karton 2.x.x and 3.x.x

        :param identity: Karton service identity
        :param bind_data: Serialized bind data
        :return: KartonBind object with bind definition
        """
        bind = json.loads(bind_data)
        if isinstance(bind, list):
            # Backwards compatibility (v2.x.x)
            return KartonBind(
                identity=identity,
                info=None,
                version="2.x.x",
                persistent=not identity.endswith(".test"),
                filters=bind,
                service_version=None,
            )
        return KartonBind(
            identity=identity,
            info=bind["info"],
            version=bind["version"],
            persistent=bind["persistent"],
            filters=bind["filters"],
            service_version=bind.get("service_version"),
        )

    def get_bind(self, identity: str) -> KartonBind:
        """
        Get bind object for given identity

        :param identity: Karton service identity
        :return: KartonBind object
        """
        return self.unserialize_bind(
            identity, self.redis.hget(KARTON_BINDS_HSET, identity)
        )

    def get_binds(self) -> List[KartonBind]:
        """
        Get all binds registered in Redis

        :return: List of KartonBind objects for subsequent identities
        """
        return [
            self.unserialize_bind(identity, raw_bind)
            for identity, raw_bind in self.redis.hgetall(KARTON_BINDS_HSET).items()
        ]

    def register_bind(self, bind: KartonBind) -> Optional[KartonBind]:
        """
        Register bind for Karton service and return the old one

        :param bind: KartonBind object with bind definition
        :return: Old KartonBind that was registered under this identity
        """
        with self.redis.pipeline(transaction=True) as pipe:
            pipe.hget(KARTON_BINDS_HSET, bind.identity)
            pipe.hset(KARTON_BINDS_HSET, bind.identity, self.serialize_bind(bind))
            old_serialized_bind, _ = pipe.execute()

        if old_serialized_bind:
            return self.unserialize_bind(bind.identity, old_serialized_bind)
        else:
            return None

    def unregister_bind(self, identity: str) -> None:
        """
        Removes bind for identity
        :param bind: Identity to be unregistered
        """
        self.redis.hdel(KARTON_BINDS_HSET, identity)

    def set_consumer_identity(self, identity: str) -> None:
        """
        Sets identity for current Redis connection
        """
        return self.redis.client_setname(identity)

    def get_online_consumers(self) -> Dict[str, List[str]]:
        """
        Gets all online consumer identities

        :return: Dictionary {identity: [list of clients]}
        """
        bound_identities = defaultdict(list)
        for client in self.redis.client_list():
            bound_identities[client["name"]].append(client)
        return bound_identities

    def get_task(self, task_uid: str) -> Optional[Task]:
        """
        Get task object with given identifier

        :param task_uid: Task identifier
        :return: Task object
        """
        task_data = self.redis.get(f"{KARTON_TASK_NAMESPACE}:{task_uid}")
        if not task_data:
            return None
        return Task.unserialize(task_data, backend=self)

    def get_tasks(self, task_uid_list: List[str]) -> List[Task]:
        """
        Get multiple tasks for given identifier list

        :param task_uid_list: List of task identifiers
        :return: List of task objects
        """
        task_list = self.redis.mget(
            [f"{KARTON_TASK_NAMESPACE}:{task_uid}" for task_uid in task_uid_list]
        )
        return [
            Task.unserialize(task_data, backend=self)
            for task_data in task_list
            if task_data is not None
        ]

    def get_all_tasks(self) -> List[Task]:
        """
        Get all tasks registered in Redis

        :return: List with Task objects
        """
        tasks = self.redis.keys(f"{KARTON_TASK_NAMESPACE}:*")
        return [
            Task.unserialize(task_data)
            for task_data in self.redis.mget(tasks)
            if task_data is not None
        ]

<<<<<<< HEAD
    def route_task(self, identity: str, task: Task) -> None:
        pipe = self.redis.pipeline()
        pipe.set(f"{KARTON_TASK_NAMESPACE}:{task.uid}", task.serialize())
        pipe.rpush(self.get_queue_name(identity, task.priority), task.uid)

        if task.status != TaskState.SPAWNED:
            pipe.rpush(
                KARTON_OPERATIONS_QUEUE,
                json.dumps(
                    {
                        "status": TaskState.SPAWNED,
                        "identity": identity,
                        "task": task.serialize(),
                        "type": "operation",
                    }
                ),
            )
        pipe.hincrby(KartonMetrics.TASK_ASSIGNED.value, identity, 1)
        pipe.execute()

    def register_task(self, task: Task) -> None:
=======
    def register_task(self, task: Task, pipe: Optional[Pipeline] = None) -> None:
>>>>>>> 08997d69
        """
        Register or update task in Redis.

        :param task: Task object
        :param pipe: Optional pipeline object if operation is a part of pipeline
        """
        rs = pipe or self.redis
        rs.set(f"{KARTON_TASK_NAMESPACE}:{task.uid}", task.serialize())

    def register_tasks(self, tasks: List[Task]) -> None:
        """
        Register tasks in Redis.
        """
        
        taskmap = {
            f"{KARTON_TASK_NAMESPACE}:{task.uid}": task.serialize() for task in tasks
        }
        self.redis.mset(taskmap)


    def set_task_status(
        self, task: Task, status: TaskState, pipe: Optional[Pipeline] = None
    ) -> None:
        """
        Request task status change to be applied by karton-system

        :param task: Task object
        :param status: New task status (TaskState)
<<<<<<< HEAD
        :param consumer: Consumer identity
        """
        if task.status == status:
            return
        self.redis.rpush(
            KARTON_OPERATIONS_QUEUE,
            json.dumps(
                {
                    "status": status.value,
                    "identity": consumer,
                    "task": task.serialize(),
                    "type": "operation",
                }
            ),
        )
=======
        :param pipe: Optional pipeline object if operation is a part of pipeline
        """
        task.status = status
        task.last_update = time.time()
        self.register_task(task, pipe=pipe)
>>>>>>> 08997d69

    def delete_task(self, task: Task) -> None:
        """
        Remove task from Redis

        :param task: Task object
        """
        self.redis.delete(f"{KARTON_TASK_NAMESPACE}:{task.uid}")


    def delete_tasks(self, tasks: List[Task]) -> None:
        """
        Remove multiple tasks from Redis

        :param tasks: list of Task objects
        """
        keys = [f"{KARTON_TASK_NAMESPACE}:{task.uid}" for task in tasks]
        self.redis.delete(*keys)

    def get_task_queue(self, queue: str) -> List[Task]:
        """
        Return all tasks in provided queue

        :param queue: Queue name
        :return: List with Task objects contained in queue
        """
        task_uids = self.redis.lrange(queue, 0, -1)
        return self.get_tasks(task_uids)

    def get_task_ids_from_queue(self, queue: str) -> List[str]:
        """
        Return all task UIDs in a queue

        :param queue: Queue name
        :return: List with task identifiers contained in queue
        """
        return self.redis.lrange(queue, 0, -1)

    def remove_task_queue(self, queue: str) -> List[Task]:
        """
        Remove task queue with all contained tasks

        :param queue: Queue name
        :return: List with Task objects contained in queue
        """
        pipe = self.redis.pipeline()
        pipe.lrange(queue, 0, -1)
        pipe.delete(queue)
        return self.get_tasks(pipe.execute()[0])

    def produce_unrouted_task(self, task: Task) -> None:
        """
        Add given task to unrouted task (``karton.tasks``) queue

        Task must be registered before with :py:meth:`register_task`

        :param task: Task object
        """
        self.redis.rpush(KARTON_TASKS_QUEUE, task.uid)

    def produce_routed_task(
        self, identity: str, task: Task, pipe: Optional[Pipeline] = None
    ) -> None:
        """
        Add given task to routed task queue of given identity

        Task must be registered using :py:meth:`register_task`

        :param identity: Karton service identity
        :param task: Task object
        :param pipe: Optional pipeline object if operation is a part of pipeline
        """
        rs = pipe or self.redis
        rs.rpush(self.get_queue_name(identity, task.priority), task.uid)

    def consume_queues(
        self, queues: Union[str, List[str]], timeout: int = 0
    ) -> Optional[Tuple[str, str]]:
        """
        Get item from queues (ordered from the most to the least prioritized)
        If there are no items, wait until one appear.

        :param queues: Redis queue name or list of names
        :param timeout: Waiting for item timeout (default: 0 = wait forever)
        :return: Tuple of [queue_name, item] objects or None if timeout has been reached
        """
        return self.redis.blpop(queues, timeout=timeout)

    def consume_queues_batch(
        self, queue: str, max_count: int
    ) -> List[str]:
        """
        Get multiple items from the operations queue
        """
        p = self.redis.pipeline()
        # TODO ensure this is atomic (depends on MULTI and EXEC options)
        p.lrange(queue, 0, max_count - 1)
        p.ltrim(queue, max_count, -1)
        return p.execute()[0]

    def consume_routed_task(self, identity: str, timeout: int = 5) -> Optional[Task]:
        """
        Get routed task for given consumer identity.

        If there are no tasks, blocks until new one appears or timeout is reached.

        :param identity: Karton service identity
        :param timeout: Waiting for task timeout (default: 5)
        :return: Task object
        """
        item = self.consume_queues(
            self.get_queue_names(identity),
            timeout=timeout,
        )
        if not item:
            return None
        queue, data = item
        return self.get_task(data)

    @staticmethod
    def _log_channel(logger_name: Optional[str], level: Optional[str]) -> str:
        return ".".join(
            [KARTON_LOG_CHANNEL, (level or "*").lower(), logger_name or "*"]
        )

    def produce_log(
        self,
        log_record: Dict[str, Any],
        logger_name: str,
        level: str,
    ) -> bool:
        """
        Push new log record to the logs channel

        :param log_record: Dict with log record
        :param logger_name: Logger name
        :param level: Log level
        :return: True if any active log consumer received log record
        """
        return (
            self.redis.publish(
                self._log_channel(logger_name, level), json.dumps(log_record)
            )
            > 0
        )

    def produce_logs(
        self,
        log_records: List[Dict[str, Any]],
        logger_name: str,
        level: str,
    ) -> bool:
        """
        Push new log record to the logs channel

        :param log_record: Dict with log record
        :param logger_name: Logger name
        :param level: Log level
        :return: True if any active log consumer received log record
        """
        p = self.redis.pipeline()
        channel = self._log_channel(logger_name, level)
        for log_record in log_records:
            p.publish(
                channel, json.dumps(log_record)
            )
        p.execute()

    def consume_log(
        self,
        timeout: int = 5,
        logger_filter: Optional[str] = None,
        level: Optional[str] = None,
    ) -> Iterator[Optional[Dict[str, Any]]]:
        """
        Subscribe to logs channel and yield subsequent log records
        or None if timeout has been reached.

        If you want to subscribe only to a specific logger name
        and/or log level, pass them via logger_filter and level arguments.

        :param timeout: Waiting for log record timeout (default: 5)
        :param logger_filter: Filter for name of consumed logger
        :param level: Log level
        :return: Dict with log record
        """
        with self.redis.pubsub() as pubsub:
            pubsub.psubscribe(self._log_channel(logger_filter, level))
            while pubsub.subscribed:
                item = pubsub.get_message(
                    ignore_subscribe_messages=True, timeout=timeout
                )
                if item and item["type"] == "pmessage":
                    body = json.loads(item["data"])
                    if "task" in body and isinstance(body["task"], str):
                        body["task"] = json.loads(body["task"])
                    yield body
                yield None

    def increment_metrics(
        self, metric: KartonMetrics, identity: str, pipe: Optional[Pipeline] = None
    ) -> None:
        """
        Increments metrics for given operation type and identity

        :param metric: Operation metric type
        :param identity: Related Karton service identity
        :param pipe: Optional pipeline object if operation is a part of pipeline
        """
        rs = pipe or self.redis
        rs.hincrby(metric.value, identity, 1)

    def increment_metrics_list(self, metric: KartonMetrics, identities: List[str]) -> None:
        p = self.redis.pipeline()
        for identity in identities:
            p.hincrby(metric.value, identity, 1)
        p.execute()

    def get_metrics(self, metric: KartonMetrics) -> Dict[str, int]:
        """
        Get a {karton-identity: current-number-of-tasks} mapping for a given metric.

        :param metric: Operation metric type
        """
        return {k: int(v) for k, v in self.redis.hgetall(metric.value).items()}

    def upload_object(
        self,
        bucket: str,
        object_uid: str,
        content: Union[bytes, BinaryIO],
        length: int = None,
    ) -> None:
        """
        Upload resource object to underlying object storage (Minio)

        :param bucket: Bucket name
        :param object_uid: Object identifier
        :param content: Object content as bytes or file-like stream
        :param length: Object content length (if file-like object provided)
        """
        if isinstance(content, bytes):
            length = len(content)
            content = BytesIO(content)
        self.minio.put_object(bucket, object_uid, content, length)

    def upload_object_from_file(self, bucket: str, object_uid: str, path: str) -> None:
        """
        Upload resource object file to underlying object storage

        :param bucket: Bucket name
        :param object_uid: Object identifier
        :param path: Path to the object content
        """
        self.minio.fput_object(bucket, object_uid, path)

    def get_object(self, bucket: str, object_uid: str) -> HTTPResponse:
        """
        Get resource object stream with the content.

        Returned response should be closed after use to release network resources.
        To reuse the connection, it's required to call `response.release_conn()`
        explicitly.

        :param bucket: Bucket name
        :param object_uid: Object identifier
        :return: Response object with content
        """
        return self.minio.get_object(bucket, object_uid)

    def download_object(self, bucket: str, object_uid: str) -> bytes:
        """
        Download resource object from object storage.

        :param bucket: Bucket name
        :param object_uid: Object identifier
        :return: Content bytes
        """
        reader = self.minio.get_object(bucket, object_uid)
        try:
            return reader.read()
        finally:
            reader.release_conn()
            reader.close()

    def download_object_to_file(self, bucket: str, object_uid: str, path: str) -> None:
        """
        Download resource object from object storage to file

        :param bucket: Bucket name
        :param object_uid: Object identifier
        :param path: Target file path
        """
        self.minio.fget_object(bucket, object_uid, path)

    def list_objects(self, bucket: str) -> List[str]:
        """
        List identifiers of stored resource objects

        :param bucket: Bucket name
        :return: List of object identifiers
        """
        return [object.object_name for object in self.minio.list_objects(bucket)]

    def remove_object(self, bucket: str, object_uid: str) -> None:
        """
        Remove resource object from object storage

        :param bucket: Bucket name
        :param object_uid: Object identifier
        """
        self.minio.remove_object(bucket, object_uid)

    def remove_objects(self, bucket: str, object_uids: List[str]) -> None:
        """
        Bulk remove resource objects from object storage

        :param bucket: Bucket name
        :param object_uid: Object identifiers
        """
        delete_objects = [DeleteObject(uid) for uid in object_uids]
        pir = self.minio.remove_objects(bucket, delete_objects)
        for x in pir:
            print(x)

    def check_bucket_exists(self, bucket: str, create: bool = False) -> bool:
        """
        Check if bucket exists and optionally create it if it doesn't.

        :param bucket: Bucket name
        :param create: Create bucket if doesn't exist
        :return: True if bucket exists yet
        """
        if self.minio.bucket_exists(bucket):
            return True
        if create:
            self.minio.make_bucket(bucket)
        return False

    def make_pipeline(self, transaction: bool = False) -> Pipeline:
        return self.redis.pipeline(transaction=transaction)<|MERGE_RESOLUTION|>--- conflicted
+++ resolved
@@ -254,31 +254,7 @@
             if task_data is not None
         ]
 
-<<<<<<< HEAD
-    def route_task(self, identity: str, task: Task) -> None:
-        pipe = self.redis.pipeline()
-        pipe.set(f"{KARTON_TASK_NAMESPACE}:{task.uid}", task.serialize())
-        pipe.rpush(self.get_queue_name(identity, task.priority), task.uid)
-
-        if task.status != TaskState.SPAWNED:
-            pipe.rpush(
-                KARTON_OPERATIONS_QUEUE,
-                json.dumps(
-                    {
-                        "status": TaskState.SPAWNED,
-                        "identity": identity,
-                        "task": task.serialize(),
-                        "type": "operation",
-                    }
-                ),
-            )
-        pipe.hincrby(KartonMetrics.TASK_ASSIGNED.value, identity, 1)
-        pipe.execute()
-
-    def register_task(self, task: Task) -> None:
-=======
     def register_task(self, task: Task, pipe: Optional[Pipeline] = None) -> None:
->>>>>>> 08997d69
         """
         Register or update task in Redis.
 
@@ -290,15 +266,14 @@
 
     def register_tasks(self, tasks: List[Task]) -> None:
         """
-        Register tasks in Redis.
-        """
-        
+        Register or update multiple tasks in Redis.
+        :param task: List of task objects
+        """
         taskmap = {
             f"{KARTON_TASK_NAMESPACE}:{task.uid}": task.serialize() for task in tasks
         }
         self.redis.mset(taskmap)
 
-
     def set_task_status(
         self, task: Task, status: TaskState, pipe: Optional[Pipeline] = None
     ) -> None:
@@ -307,29 +282,13 @@
 
         :param task: Task object
         :param status: New task status (TaskState)
-<<<<<<< HEAD
-        :param consumer: Consumer identity
+        :param pipe: Optional pipeline object if operation is a part of pipeline
         """
         if task.status == status:
             return
-        self.redis.rpush(
-            KARTON_OPERATIONS_QUEUE,
-            json.dumps(
-                {
-                    "status": status.value,
-                    "identity": consumer,
-                    "task": task.serialize(),
-                    "type": "operation",
-                }
-            ),
-        )
-=======
-        :param pipe: Optional pipeline object if operation is a part of pipeline
-        """
         task.status = status
         task.last_update = time.time()
         self.register_task(task, pipe=pipe)
->>>>>>> 08997d69
 
     def delete_task(self, task: Task) -> None:
         """
@@ -338,7 +297,6 @@
         :param task: Task object
         """
         self.redis.delete(f"{KARTON_TASK_NAMESPACE}:{task.uid}")
-
 
     def delete_tasks(self, tasks: List[Task]) -> None:
         """
@@ -422,10 +380,12 @@
         self, queue: str, max_count: int
     ) -> List[str]:
         """
-        Get multiple items from the operations queue
-        """
-        p = self.redis.pipeline()
-        # TODO ensure this is atomic (depends on MULTI and EXEC options)
+        Get batch of items from the queue
+
+        :param queues: Redis queue name
+        :param max_count: Maximum batch count
+        """
+        p = self.redis.pipeline(transaction=True)
         p.lrange(queue, 0, max_count - 1)
         p.ltrim(queue, max_count, -1)
         return p.execute()[0]
@@ -481,14 +441,13 @@
         log_records: List[Dict[str, Any]],
         logger_name: str,
         level: str,
-    ) -> bool:
-        """
-        Push new log record to the logs channel
-
-        :param log_record: Dict with log record
+    ):
+        """
+        Push multiple log records to the logs channel
+
+        :param log_records: List of dicts with log record
         :param logger_name: Logger name
         :param level: Log level
-        :return: True if any active log consumer received log record
         """
         p = self.redis.pipeline()
         channel = self._log_channel(logger_name, level)
@@ -543,6 +502,12 @@
         rs.hincrby(metric.value, identity, 1)
 
     def increment_metrics_list(self, metric: KartonMetrics, identities: List[str]) -> None:
+        """
+        Increments metrics for multiple identities via single pipeline
+
+        :param metric: Operation metric type
+        :param identities: List of Karton service identities
+        """
         p = self.redis.pipeline()
         for identity in identities:
             p.hincrby(metric.value, identity, 1)
@@ -648,12 +613,10 @@
         Bulk remove resource objects from object storage
 
         :param bucket: Bucket name
-        :param object_uid: Object identifiers
+        :param object_uids: Object identifiers
         """
         delete_objects = [DeleteObject(uid) for uid in object_uids]
-        pir = self.minio.remove_objects(bucket, delete_objects)
-        for x in pir:
-            print(x)
+        self.minio.remove_objects(bucket, delete_objects)
 
     def check_bucket_exists(self, bucket: str, create: bool = False) -> bool:
         """
