--- conflicted
+++ resolved
@@ -2,7 +2,7 @@
 import json
 from collections import defaultdict, namedtuple
 from io import BytesIO
-from typing import Any, BinaryIO, Dict, List, Optional, Tuple, Union
+from typing import Any, BinaryIO, Dict, Iterator, List, Optional, Tuple, Union
 
 from minio import Minio
 from redis import StrictRedis
@@ -347,7 +347,7 @@
         queue, data = item
         return self.get_task(data)
 
-    def produce_log(self, log_record: Dict[str, Any]) -> None:
+    def produce_log(self, log_record: Dict[str, Any]) -> bool:
         """
         Push new log record to the logs channel
 
@@ -356,11 +356,7 @@
         """
         return self.redis.publish(KARTON_LOGS_CHANNEL, json.dumps(log_record)) > 0
 
-<<<<<<< HEAD
-    def consume_log(self, timeout=5):
-=======
-    def consume_log(self, timeout: int = 0) -> Optional[Dict[str, Any]]:
->>>>>>> 1be3964a
+    def consume_log(self, timeout: int = 5) -> Iterator[Optional[Dict[str, Any]]]:
         """
         Subscribe logs channel and yield subsequent log records
         or None if timeout has been reached.
@@ -371,7 +367,9 @@
         with self.redis.pubsub() as pubsub:
             pubsub.subscribe(KARTON_LOGS_CHANNEL)
             while pubsub.subscribed:
-                item = pubsub.get_message(ignore_subscribe_messages=True, timeout=timeout)
+                item = pubsub.get_message(
+                    ignore_subscribe_messages=True, timeout=timeout
+                )
                 if item and item["type"] == "message":
                     body = json.loads(item["data"])
                     if "task" in body and isinstance(body["task"], str):
