import abc
import argparse
import logging
import textwrap
from contextlib import contextmanager
from typing import Optional, Union, cast

from .backend import KartonBackend
from .config import Config
from .logger import KartonLogHandler
from .task import Task
<<<<<<< HEAD
from .utils import HardShutdownInterrupt, graceful_killer
=======
from .utils import GracefulKiller, StrictClassMethod
>>>>>>> 3f89bebf


class KartonBase(abc.ABC):
    """
    Base class for all Karton services

    You can set an informative version information by setting the ``version`` class
    attribute.
    """

    identity = ""
    version: Optional[str] = None

    def __init__(
        self,
        config: Optional[Config] = None,
        identity: Optional[str] = None,
        backend: Optional[KartonBackend] = None,
    ) -> None:
        self.config = config or Config()

        # If not passed via constructor - get it from class
        if identity is not None:
            self.identity = identity

        # If passed via configuration: override
        if self.config.has_option("karton", "identity"):
            self.identity = self.config.get("karton", "identity")

        self.backend = backend or KartonBackend(self.config, identity=self.identity)

        self._log_handler = KartonLogHandler(
            backend=self.backend, channel=self.identity
        )
        self.current_task: Optional[Task] = None

    def setup_logger(self, level: Optional[Union[str, int]] = None) -> None:
        """
        Setup logger for Karton service (StreamHandler and `karton.logs` handler)

        Called by :py:meth:`Consumer.loop`. If you want to use logger for Producer,
        you need to call it yourself, but remember to set the identity.

        :param level: Logging level. Default is logging.INFO \
                      (unless different value is set in Karton config)
        """
        if level is None:
            level = self.config.get("logging", "level", logging.INFO)

        if type(level) is str and cast(str, level).isdigit():
            log_level: Union[str, int] = int(level)
        else:
            log_level = level

        if not self.identity:
            raise ValueError("Can't setup logger without identity")

        self._log_handler.setFormatter(logging.Formatter())

        logger = logging.getLogger(self.identity)

        if logger.handlers:
            # If logger already have handlers set: clear them
            logger.handlers.clear()

        # Turn off propagation to parent loggers to avoid double logging
        # We set up StreamHandler directly on logger, so it may be needed
        # in case basicConfig was called at some point.
        logger.propagate = False

        logger.setLevel(log_level)
        stream_handler = logging.StreamHandler()
        stream_handler.setFormatter(
            logging.Formatter("[%(asctime)s][%(levelname)s] %(message)s")
        )
        logger.addHandler(stream_handler)
        logger.addHandler(self._log_handler)

    @property
    def log_handler(self) -> KartonLogHandler:
        """
        Return KartonLogHandler bound to this Karton service.

        Can be used to setup logging on your own by adding this handler
        to the chosen loggers.
        """
        return self._log_handler

    @property
    def log(self) -> logging.Logger:
        """
        Return Logger instance for Karton service

        If you want to use it in code that is outside of the Consumer class,
        use :func:`logging.getLogger`:

        .. code-block:: python

            import logging
            logging.getLogger("<identity>")

        :return: :py:meth:`Logging.Logger` instance
        """
        return logging.getLogger(self.identity)

    @classmethod
    def args_description(cls) -> str:
        """Return short description for argument parser."""
        if not cls.__doc__:
            return ""
        return textwrap.dedent(cls.__doc__).strip().splitlines()[0]

    @classmethod
    def args_parser(cls) -> argparse.ArgumentParser:
        """
        Return ArgumentParser for main() class method.

        This method should be overridden and call super methods
        if you want to add more arguments.
        """
        parser = argparse.ArgumentParser(description=cls.args_description())
        parser.add_argument(
            "--version", action="version", version=cast(str, cls.version)
        )
        parser.add_argument("--config-file", help="Alternative configuration path")
        parser.add_argument(
            "--identity", help="Alternative identity for Karton service"
        )
        parser.add_argument("--log-level", help="Logging level of Karton logger")
        return parser

    @classmethod
    def config_from_args(cls, config: Config, args: argparse.Namespace) -> None:
        """
        Updates configuration with settings from arguments

        This method should be overridden and call super methods
        if you want to add more arguments.
        """
        config.load_from_dict(
            {
                "karton": {"identity": args.identity},
                "logging": {"level": args.log_level},
            }
        )

    @classmethod
    def karton_from_args(cls, args: Optional[argparse.Namespace] = None):
        """
        Returns Karton instance configured using configuration files
        and provided arguments

        Used by :py:meth:`KartonServiceBase.main` method
        """
        if args is None:
            parser = cls.args_parser()
            args = parser.parse_args()
        config = Config(path=args.config_file)
        cls.config_from_args(config, args)
        return cls(config=config)


class KartonServiceBase(KartonBase):
    """
    Karton base class for looping services.

    You can set an informative version information by setting the ``version`` class
    attribute

    :param config: Karton config to use for service configuration
    :param identity: Karton service identity to use
    :param backend: Karton backend to use
    """

    def __init__(
        self,
        config: Optional[Config] = None,
        identity: Optional[str] = None,
        backend: Optional[KartonBackend] = None,
    ) -> None:
        super().__init__(config=config, identity=identity, backend=backend)
        self.setup_logger()
        self._shutdown = False

    def _do_shutdown(self) -> None:
        self.log.info("Got signal, shutting down...")
        self._shutdown = True

    @property
    def shutdown(self):
        return self._shutdown

    @contextmanager
    def graceful_killer(self):
        try:
            with graceful_killer(self._do_shutdown):
                yield
        except HardShutdownInterrupt:
            self.log.info("Hard shutting down!")
            raise

    # Base class for Karton services
    @abc.abstractmethod
    def loop(self) -> None:
        # Karton service entrypoint
        raise NotImplementedError

    @StrictClassMethod
    def main(cls) -> None:
        """Main method invoked from CLI."""
        service = cls.karton_from_args()
        service.loop()<|MERGE_RESOLUTION|>--- conflicted
+++ resolved
@@ -9,11 +9,7 @@
 from .config import Config
 from .logger import KartonLogHandler
 from .task import Task
-<<<<<<< HEAD
-from .utils import HardShutdownInterrupt, graceful_killer
-=======
-from .utils import GracefulKiller, StrictClassMethod
->>>>>>> 3f89bebf
+from .utils import graceful_killer, HardShutdownInterrupt, StrictClassMethod
 
 
 class KartonBase(abc.ABC):
