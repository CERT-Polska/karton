import contextlib
import hashlib
import os
import shutil
import tempfile
import uuid
import zipfile
from io import BytesIO
from typing import IO, TYPE_CHECKING, Any, Dict, Iterator, List, Optional, Union, cast

if TYPE_CHECKING:
    from .backend import KartonBackend


class ResourceBase(object):
    """
    Base resource class, contains the basic logic of both remote and
    local resources. If you're not implementing your own resource metatypes
    you'll probably want to look at `:py:meth:`LocalResource or
    `:py:meth:` RemoteResource instead.

    :param name: Name of the resource (e.g. name of file)
    :param content: Resource content
    :param path: Path of file with resource content
    :param bucket: Alternative S3 bucket for resource
    :param metadata: Resource metadata
    :param sha256: Resource sha256 hash
<<<<<<< HEAD
    :param size: Resource content length (optional)
    :param _uid: Alternative MinIO resource id
    :param _flags: Resource flags
=======
    :param _uid: Alternative S3 resource id
    :param _fd: File descriptor
    :param _flag: Resource flags
>>>>>>> 3b927e37
    """

    DIRECTORY_FLAG = "Directory"

    def __init__(
        self,
        name: str,
        content: Optional[Union[str, bytes]] = None,
        path: Optional[str] = None,
        bucket: Optional[str] = None,
        metadata: Optional[Dict[str, Any]] = None,
        sha256: Optional[str] = None,
        size: Optional[int] = None,
        _uid: Optional[str] = None,
        _flags: Optional[List[str]] = None,
    ) -> None:
        self.name = name
        self.bucket = bucket
        self.metadata = metadata or {}
        # the sha256 identifier can be passed as an argument or inside the metadata
        sha256 = sha256 or self.metadata.get("sha256")

        calculate_hash = sha256 is None

        self._content: Optional[bytes] = None

        if content and path:
            raise ValueError("Can't set both path and content for resource")
        if path:
            if not os.path.isfile(path):
                raise IOError(
                    "Path {path} doesn't exist or is not a file".format(path=path)
                )
            if calculate_hash:
                sha256_hash = hashlib.sha256()
                with open(path, "rb") as f:
                    for byte_block in iter(lambda: f.read(4096), b""):
                        sha256_hash.update(byte_block)
                sha256 = sha256_hash.hexdigest()
        elif content:
            if isinstance(content, str):
                self._content = content.encode()
            elif isinstance(content, bytes):
                self._content = content
            else:
                raise TypeError("Content can be bytes or str only")
            if calculate_hash and self._content:
                sha256 = hashlib.sha256(self._content).hexdigest()

        # Empty Resource is possible here (e.g. RemoteResource)
        self.metadata["sha256"] = sha256

        self._uid = _uid or str(uuid.uuid4())
        self._path = path
        self._size = size
        # Flags needed by 3.x.x Karton services
        self._flags = _flags or []

    @property
    def uid(self) -> str:
        """
        Resource identifier (UUID)

        :return: Resource identifier
        """
        return self._uid

    @property
    def content(self) -> bytes:
        """
        Resource content. Must be overriden in a derived class.

        :return: Resource contents
        """
        raise NotImplementedError()

    @property
    def size(self) -> int:
        """
        Resource size

        :return: Resource size
        """
        if self._size is None:
            if self._path:
                self._size = os.path.getsize(self._path)
            elif self._content:
                self._size = len(self._content)
        return cast(int, self._size)

    @property
    def sha256(self) -> Optional[str]:
        """
        Resource sha256

        :return: Hexencoded resource SHA256 hash
        """
        return self.metadata.get("sha256")

    def to_dict(self) -> Dict[str, Any]:
        # Internal serialization method
        return {
            "uid": self.uid,
            "name": self.name,
            "bucket": self.bucket,
            "size": self.size,
            "metadata": self.metadata,
            "flags": self._flags,
            "sha256": self.sha256,
        }


class LocalResource(ResourceBase):
    """
    Represents local resource with arbitrary binary data e.g. file contents.

    Local resources will be uploaded to object hub (S3) during
    task dispatching.

    .. code-block:: python

        # Creating resource from bytes
        sample = Resource("original_name.exe", content=b"X5O!P%@AP[4\\
        PZX54(P^)7CC)7}$EICAR-STANDARD-ANT...")

        # Creating resource from path
        sample = Resource("original_name.exe", path="sample/original_name.exe")

    :param name: Name of the resource (e.g. name of file)
    :param content: Resource content
    :param path: Path of file with resource content
    :param bucket: Alternative S3 bucket for resource
    :param metadata: Resource metadata
    :param uid: Alternative S3 resource id
    :param sha256: Resource sha256 hash
    :param fd: File descriptor
    :param size: File content length (if file descriptor was provided)
    :param _flags: Resource flags
    :param _close_fd: Close file descriptor after upload (default: False)
    """

    def __init__(
        self,
        name: str,
        content: Optional[Union[str, bytes]] = None,
        path: Optional[str] = None,
        bucket: Optional[str] = None,
        metadata: Optional[Dict[str, Any]] = None,
        uid: Optional[str] = None,
        sha256: Optional[str] = None,
        fd: Optional[IO[bytes]] = None,
        size: Optional[int] = None,
        _flags: Optional[List[str]] = None,
        _close_fd: bool = False,
    ) -> None:
        if len(list(filter(lambda v: v is not None, [path, content, fd]))) != 1:
            raise ValueError("You must exclusively provide a path, content or fd")

        if fd is not None and size is None:
            raise ValueError("Size must be provided when resource comes from fd")

        super(LocalResource, self).__init__(
            name,
            content=content,
            path=path,
            bucket=bucket,
            metadata=metadata,
            sha256=sha256,
            size=size,
            _uid=uid,
            _flags=_flags,
        )
        self.fd = fd
        self._close_fd = _close_fd

    @property
    def content(self) -> bytes:
        """
        Resource content. Reads the file if the file was not read before.

        :return: Content bytes
        """
        if self._content is None:
            if self._path is not None:
                with open(self._path, "rb") as local_file:
                    self._content = local_file.read()
            elif self.fd is not None:
                self._content = self.fd.read()
        return cast(bytes, self._content)

    @classmethod
    def from_directory(
        cls,
        name: str,
        directory_path: str,
        compression: int = zipfile.ZIP_DEFLATED,
        in_memory: bool = False,
        bucket: Optional[str] = None,
        metadata: Optional[Dict[str, Any]] = None,
        uid: Optional[str] = None,
    ) -> "LocalResource":
        """
        Resource extension, allowing to pass whole directory as a zipped resource.

        Reads all files contained in directory_path recursively and packs them
        into zip file.

        .. code-block:: python

            # Creating zipped resource from path
            dumps = LocalResource.from_directory("dumps", directory_path="dumps/")

        :param name: Name of the resource (e.g. name of file)
        :param directory_path: Path of the resource directory
        :param compression: Compression level (default is zipfile.ZIP_DEFLATED)
        :param in_memory: Don't create temporary file and make in-memory zip file \
                          (default: False)
        :param bucket: Alternative S3 bucket for resource
        :param metadata: Resource metadata
        :param uid: Alternative S3 resource id
        :return: :class:`LocalResource` instance with zipped contents
        """
        out_stream: IO[bytes] = (
            BytesIO() if in_memory else tempfile.NamedTemporaryFile()
        )

        # Recursively zips all files in directory_path keeping relative paths
        # File is zipped into provided out_stream
        with zipfile.ZipFile(out_stream, "w", compression=compression) as zipf:
            for root, dirs, files in os.walk(directory_path):
                for filename in files:
                    abs_path = os.path.join(root, filename)
                    zipf.write(abs_path, os.path.relpath(abs_path, directory_path))

        size = out_stream.tell()
        # Flag is required by Karton 3.x.x services to recognize that resource
        # as DirectoryResource
        flags = [ResourceBase.DIRECTORY_FLAG]

        if in_memory:
            return cls(
                name,
                content=cast(BytesIO, out_stream).getvalue(),
                bucket=bucket,
                metadata=metadata,
                uid=uid,
                _flags=flags,
            )
        else:
            return cls(
                name,
                path=out_stream.name,
                bucket=bucket,
                metadata=metadata,
                uid=uid,
                fd=out_stream,
                size=size,
                _flags=flags,
                _close_fd=True,
            )

    def _upload(self, backend: "KartonBackend") -> None:
        """Internal function for uploading resources

        :param backend: KartonBackend to use while uploading the resource

        :meta private:
        """

        # Note: never transform resource into Remote
        # Multiple task dispatching with same local, in that case resource
        # can be deleted between tasks.
        if self.bucket is None:
            raise RuntimeError(
                "Resource object can't be uploaded because its bucket is not set"
            )

        if self._content:
            # Upload contents
            backend.upload_object(self.bucket, self.uid, self._content)
        elif self.fd:
            # Upload contents from fd
            backend.upload_object(self.bucket, self.uid, self.fd, self._size)
            # If file descriptor is managed by Resource, close it after upload
            if self._close_fd:
                self.fd.close()
        elif self._path:
            # Upload file provided by path
            backend.upload_object_from_file(self.bucket, self.uid, self._path)

    def upload(self, backend: "KartonBackend") -> None:
        """Internal function for uploading resources

        :param backend: KartonBackend to use while uploading the resource

        :meta private:
        """
        if not self._content and not self._path:
            raise RuntimeError("Can't upload resource without content")
        self._upload(backend)


Resource = LocalResource


class RemoteResource(ResourceBase):
    """
    Keeps reference to remote resource object shared between subsystems
    via object storage (S3)

    Should never be instantiated directly by subsystem, but can be directly passed to
    outgoing payload.

    :param name: Name of the resource (e.g. name of file)
    :param bucket: Alternative S3 bucket for resource
    :param metadata: Resource metadata
    :param uid: Alternative S3 resource id
    :param size: Resource size
    :param backend: :py:meth:`KartonBackend` to bind to this resource
    :param sha256: Resource sha256 hash
    :param _flags: Resource flags
    """

    def __init__(
        self,
        name: str,
        bucket: Optional[str] = None,
        metadata: Optional[Dict[str, Any]] = None,
        uid: Optional[str] = None,
        size: Optional[int] = None,
        backend: Optional["KartonBackend"] = None,
        sha256: Optional[str] = None,
        _flags: Optional[List[str]] = None,
    ) -> None:
        super(RemoteResource, self).__init__(
            name,
            bucket=bucket,
            metadata=metadata,
            sha256=sha256,
            size=size,
            _uid=uid,
            _flags=_flags,
        )
        self.backend = backend

    def loaded(self) -> bool:
        """
        Checks whether resource is loaded into memory

        :return: Flag indicating if the resource is loaded or not
        """
        return self._content is not None

    @classmethod
    def from_dict(
        cls, dict: Dict[str, Any], backend: Optional["KartonBackend"]
    ) -> "RemoteResource":
        """
        Internal deserialization method for remote resources

        :param dict: Serialized information about resource
        :param backend: KartonBackend object
        :return: Deserialized :py:meth:`RemoteResource` object

        :meta private:
        """
        # Backwards compatibility
        metadata = dict.get("metadata", {})
        if "sha256" in dict:
            metadata["sha256"] = dict["sha256"]

        return cls(
            name=dict["name"],
            metadata=metadata,
            bucket=dict["bucket"],
            uid=dict["uid"],
            size=dict.get("size"),  # Backwards compatibility (2.x.x)
            backend=backend,
            _flags=dict.get("flags"),  # Backwards compatibility (3.x.x)
        )

    @property
    def content(self) -> bytes:
        """
        Resource content. Performs download when resource was not loaded before.

        :return: Content bytes
        """
        if self._content is None:
            return self.download()
        return self._content

    def unload(self) -> None:
        """
        Unloads resource object from memory
        """
        self._content = None

    def remove(self) -> None:
        """
        Internal remote resource remove method

        :meta private:
        """
        if self.backend is None:
            raise RuntimeError(
                "Resource object can't be removed because it's not bound to the backend"
            )
        if self.bucket is None:
            raise RuntimeError(
                "Resource object can't be removed because its bucket is not set"
            )

        self.backend.remove_object(self.bucket, self.uid)

    def download(self) -> bytes:
        """
        Downloads remote resource content from object hub into memory.

        .. code-block:: python

            sample = self.current_task.get_resource("sample")

            # Ensure that resource will be downloaded before it will be
            # passed to processing method
            sample.download()

            self.process_sample(sample)

        :return: Downloaded content bytes
        """
        if self.backend is None:
            raise RuntimeError(
                (
                    "Resource object can't be downloaded because it's not bound to "
                    "the backend"
                )
            )
        if self.bucket is None:
            raise RuntimeError(
                "Resource object can't be downloaded because its bucket is not set"
            )

        self._content = self.backend.download_object(self.bucket, self.uid)
        return self._content

    def download_to_file(self, path: str) -> None:
        """
        Downloads remote resource into file.

        .. code-block:: python

            sample = self.current_task.get_resource("sample")

            sample.download_to_file("sample/sample.exe")

            with open("sample/sample.exe", "rb") as f:
                contents = f.read()

        :param path: Path to download the resource into
        """
        if self.backend is None:
            raise RuntimeError(
                (
                    "Resource object can't be downloaded because it's not bound to "
                    "the backend"
                )
            )
        if self.bucket is None:
            raise RuntimeError(
                "Resource object can't be downloaded because its bucket is not set"
            )

        self.backend.download_object_to_file(self.bucket, self.uid, path)

    @contextlib.contextmanager
    def download_temporary_file(self, suffix=None) -> Iterator[IO[bytes]]:
        """
        Downloads remote resource into named temporary file.

        .. code-block:: python

            sample = self.current_task.get_resource("sample")

            with sample.download_temporary_file() as f:
                contents = f.read()
                path = f.name

            # Temporary file is deleted after exitting the "with" scope

        :return: ContextManager with the temporary file
        """
        # That tempfile-fu is necessary because minio.fget_object removes file
        # under provided path and renames its own part-file with downloaded content
        # under previously deleted path
        # Weird move, but ok...
        tmp = tempfile.NamedTemporaryFile(delete=False, suffix=suffix)
        tmp.close()
        try:
            self.download_to_file(tmp.name)
            with open(tmp.name, "rb") as f:
                yield f
        finally:
            os.remove(tmp.name)

    @contextlib.contextmanager
    def zip_file(self) -> Iterator[zipfile.ZipFile]:
        """
        If resource contains a Zip file, downloads it to the temporary file
        and wraps it with ZipFile object.

        .. code-block:: python

            dumps = self.current_task.get_resource("dumps")

            with dumps.zip_file() as zipf:
                print("Fetched dumps: ", zipf.namelist())

        By default: method downloads zip into temporary file, which is deleted after
        leaving the context. If you want to load zip into memory,
        call :py:meth:`RemoteResource.download` first.

        If you want to pre-download Zip under specified path and open it using
        zipfile module, you need to do this manually:

        .. code-block:: python

            dumps = self.current_task.get_resource("dumps")

            # Download zip file
            zip_path = "./dumps.zip"
            dumps.download_to_file(zip_path)

            zipf = zipfile.Zipfile(zip_path)

        :return: ContextManager with zipfile
        """
        if self._content:
            yield zipfile.ZipFile(BytesIO(self._content))
        else:
            with self.download_temporary_file() as f:
                yield zipfile.ZipFile(f)

    def extract_to_directory(self, path: str) -> None:
        """
        If resource contains a Zip file, extracts files contained in Zip into
        provided path.

        By default: method downloads zip into temporary file, which is deleted
        after extraction. If you want to load zip into memory, call
        :py:meth:`RemoteResource.download` first.

        :param path: Directory path where the resource should be unpacked
        """
        with self.zip_file() as zf:
            zf.extractall(path)

    @contextlib.contextmanager
    def extract_temporary(self) -> Iterator[str]:
        """
        If resource contains a Zip file, extracts files contained in Zip
        to the temporary directory.

        Returns path of directory with extracted files. Directory is recursively
        deleted after leaving the context.

        .. code-block:: python

            dumps = self.current_task.get_resource("dumps")

            with dumps.extract_temporary() as dumps_path:
                print("Fetched dumps:", os.listdir(dumps_path))

        By default: method downloads zip into temporary file, which is deleted
        after extraction. If you want to load zip into memory, call
        :py:meth:`RemoteResource.download` first.

        :return: ContextManager with the temporary directory
        """
        tmpdir = tempfile.mkdtemp()
        try:
            self.extract_to_directory(tmpdir)
            yield tmpdir
        finally:
            shutil.rmtree(tmpdir)<|MERGE_RESOLUTION|>--- conflicted
+++ resolved
@@ -25,15 +25,8 @@
     :param bucket: Alternative S3 bucket for resource
     :param metadata: Resource metadata
     :param sha256: Resource sha256 hash
-<<<<<<< HEAD
-    :param size: Resource content length (optional)
-    :param _uid: Alternative MinIO resource id
+    :param _uid: Alternative S3 resource id
     :param _flags: Resource flags
-=======
-    :param _uid: Alternative S3 resource id
-    :param _fd: File descriptor
-    :param _flag: Resource flags
->>>>>>> 3b927e37
     """
 
     DIRECTORY_FLAG = "Directory"
@@ -46,8 +39,8 @@
         bucket: Optional[str] = None,
         metadata: Optional[Dict[str, Any]] = None,
         sha256: Optional[str] = None,
-        size: Optional[int] = None,
         _uid: Optional[str] = None,
+        _size: Optional[int] = None,
         _flags: Optional[List[str]] = None,
     ) -> None:
         self.name = name
@@ -88,7 +81,7 @@
 
         self._uid = _uid or str(uuid.uuid4())
         self._path = path
-        self._size = size
+        self._size = _size
         # Flags needed by 3.x.x Karton services
         self._flags = _flags or []
 
@@ -170,7 +163,6 @@
     :param uid: Alternative S3 resource id
     :param sha256: Resource sha256 hash
     :param fd: File descriptor
-    :param size: File content length (if file descriptor was provided)
     :param _flags: Resource flags
     :param _close_fd: Close file descriptor after upload (default: False)
     """
@@ -185,15 +177,11 @@
         uid: Optional[str] = None,
         sha256: Optional[str] = None,
         fd: Optional[IO[bytes]] = None,
-        size: Optional[int] = None,
         _flags: Optional[List[str]] = None,
         _close_fd: bool = False,
     ) -> None:
         if len(list(filter(lambda v: v is not None, [path, content, fd]))) != 1:
             raise ValueError("You must exclusively provide a path, content or fd")
-
-        if fd is not None and size is None:
-            raise ValueError("Size must be provided when resource comes from fd")
 
         super(LocalResource, self).__init__(
             name,
@@ -202,7 +190,6 @@
             bucket=bucket,
             metadata=metadata,
             sha256=sha256,
-            size=size,
             _uid=uid,
             _flags=_flags,
         )
@@ -268,7 +255,6 @@
                     abs_path = os.path.join(root, filename)
                     zipf.write(abs_path, os.path.relpath(abs_path, directory_path))
 
-        size = out_stream.tell()
         # Flag is required by Karton 3.x.x services to recognize that resource
         # as DirectoryResource
         flags = [ResourceBase.DIRECTORY_FLAG]
@@ -290,7 +276,6 @@
                 metadata=metadata,
                 uid=uid,
                 fd=out_stream,
-                size=size,
                 _flags=flags,
                 _close_fd=True,
             )
@@ -316,7 +301,7 @@
             backend.upload_object(self.bucket, self.uid, self._content)
         elif self.fd:
             # Upload contents from fd
-            backend.upload_object(self.bucket, self.uid, self.fd, self._size)
+            backend.upload_object(self.bucket, self.uid, self.fd)
             # If file descriptor is managed by Resource, close it after upload
             if self._close_fd:
                 self.fd.close()
@@ -373,8 +358,8 @@
             bucket=bucket,
             metadata=metadata,
             sha256=sha256,
-            size=size,
             _uid=uid,
+            _size=size,
             _flags=_flags,
         )
         self.backend = backend
