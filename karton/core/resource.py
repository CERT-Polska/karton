import contextlib
import hashlib
import os
import shutil
import tempfile
import uuid
import zipfile
from io import BytesIO

from .backend import KartonBackend

from typing import Optional, List, Any, Dict, Union, cast, BinaryIO, Iterator


class ResourceBase(object):
    """
    Abstract base class for Resource objects.
    """

    DIRECTORY_FLAG = "Directory"

    def __init__(
        self,
        name: str,
        content: Optional[Union[str, bytes]] = None,
        path: Optional[str] = None,
        bucket: Optional[str] = None,
        metadata: Optional[Dict[str, Any]] = None,
        sha256: Optional[str] = None,
        _uid: Optional[str] = None,
        _size: Optional[int] = None,
        _flags: Optional[List[str]] = None,
    ) -> None:
        self.name = name
        self.bucket = bucket
        self.metadata = metadata or {}
        # the sha256 identifier can be passed as an argument or inside the metadata
        sha256 = sha256 or self.metadata.get("sha256")

        calculate_hash = sha256 is None

        if content and path:
            raise ValueError("Can't set both path and content for resource")
        if path:
            if not os.path.isfile(path):
                raise IOError(
                    "Path {path} doesn't exist or is not a file".format(path=path)
                )
            if calculate_hash:
                sha256_hash = hashlib.sha256()
                with open(path, "rb") as f:
                    for byte_block in iter(lambda: f.read(4096), b""):
                        sha256_hash.update(byte_block)
                sha256 = sha256_hash.hexdigest()
        elif content:
<<<<<<< HEAD
            if type(content) is str and sys.version_info >= (3, 0):
                content = cast(str, content).encode()
=======
            if type(content) is str:
                content = content.encode()
>>>>>>> 3a75e813
            elif type(content) is not bytes:
                raise TypeError("Content can be bytes or str only")
            if calculate_hash:
                sha256 = hashlib.sha256(cast(bytes, content)).hexdigest()

        # Empty Resource is possible here (e.g. RemoteResource)

        # All normal Resources have to have a sha256 value that identifies them
        if sha256 is None:
            raise ValueError(
                "Trying to create a new resource without known sha256 identifier"
            )

        self.metadata["sha256"] = sha256

        self._uid = _uid or str(uuid.uuid4())
        self._content: Optional[bytes] = cast(Optional[bytes], content)
        self._path = path
        self._size = _size
        # Flags needed by 3.x.x Karton services
        self._flags = _flags or []

    @property
    def uid(self) -> str:
        """
        Resource identifier (UUID)

        :rtype: str
        """
        return self._uid

    @property
    def content(self) -> Optional[bytes]:
        """
        Resource content

        :rtype: Optional[bytes]
        """
        return self._content

    @property
    def size(self) -> int:
        """
        Resource size

        :rtype: int
        """
        if self._size is None:
            if self._path:
                self._size = os.path.getsize(self._path)
            elif self._content:
                self._size = len(self._content)
        return cast(int, self._size)

    @property
    def sha256(self) -> str:
        """
        Resource sha256

        :rtype: str
        """
        sha256 = self.metadata.get("sha256")
        if sha256 is None:
            # SHA256 can be missing in resources from older Karton versions
            raise ValueError("Resource is missing sha256")
        return sha256

    def to_dict(self) -> Dict[str, Any]:
        # Internal serialization method
        return {
            "uid": self.uid,
            "name": self.name,
            "bucket": self.bucket,
            "size": self.size,
            "metadata": self.metadata,
            "flags": self._flags,
            "sha256": self.sha256,
        }


class LocalResource(ResourceBase):
    """
    Represents local resource with arbitrary binary data e.g. file contents.

    Local resources will be uploaded to object hub (MinIO) during
    task dispatching.

    .. code-block:: python

        # Creating resource from bytes
        sample = Resource("original_name.exe", content=b"X5O!P%@AP[4
        \\PZX54(P^)7CC)7}$EICAR-STANDARD-ANT...")

        # Creating resource from path
        sample = Resource("original_name.exe", path="sample/original_name.exe")

    :param name: Name of the resource (e.g. name of file)
    :type name: str
    :param content: Resource content
    :type content: bytes or str
    :param path: Path of file with resource content
    :type path: str
    :param bucket: Alternative MinIO bucket for resource
    :type bucket: str, optional
    :param metadata: Resource metadata
    :type metadata: dict, optional
    :param uid: Alternative MinIO resource id
    :type uid: str, optional
    :param uid: Resource sha256 hash
    :type uid: str, optional
    """

    def __init__(
        self,
        name: str,
        content: Optional[bytes] = None,
        path: Optional[str] = None,
        bucket: Optional[str] = None,
        metadata: Optional[Dict[str, Any]] = None,
        uid: Optional[str] = None,
        sha256: Optional[str] = None,
        _fd: Optional[BinaryIO] = None,
        _flags: Optional[List[str]] = None,
    ) -> None:
        super(LocalResource, self).__init__(
            name,
            content=content,
            path=path,
            bucket=bucket,
            metadata=metadata,
            sha256=sha256,
            _uid=uid,
            _flags=_flags,
        )
        self._fd = _fd

    @classmethod
    def from_directory(
        cls,
        name: str,
        directory_path: str,
        compression: int = zipfile.ZIP_DEFLATED,
        in_memory: bool = False,
        bucket: Optional[str] = None,
        metadata: Optional[Dict[str, Any]] = None,
        uid: Optional[str] = None,
    ) -> "LocalResource":
        """
        Resource extension, allowing to pass whole directory as a zipped resource.

        Reads all files contained in directory_path recursively and packs them
        into zip file.

        .. code-block:: python

            # Creating zipped resource from path
            dumps = LocalResource.from_directory("dumps", directory_path="dumps/")

        :param name: Name of the resource (e.g. name of file)
        :type name: str
        :param directory_path: Path of the resource directory
        :type directory_path: str
        :param compression: Compression level (default is zipfile.ZIP_DEFLATED)
        :type compression: int, optional
        :param in_memory: Don't create temporary file and make in-memory zip file \
                          (default: False)
        :type in_memory: bool, optional
        :param bucket: Alternative MinIO bucket for resource
        :type bucket: str, optional
        :param metadata: Resource metadata
        :type metadata: dict, optional
        :param uid: Alternative MinIO resource id
        :type uid: str, optional
        :return: :class:`LocalResource` instance with zipped contents
        """
        out_stream = BytesIO() if in_memory else tempfile.NamedTemporaryFile()

        # Recursively zips all files in directory_path keeping relative paths
        # File is zipped into provided out_stream
        with zipfile.ZipFile(out_stream, "w", compression=compression) as zipf:
            for root, dirs, files in os.walk(directory_path):
                for name in files:
                    abs_path = os.path.join(root, name)
                    zipf.write(abs_path, os.path.relpath(abs_path, directory_path))

        # Flag is required by Karton 3.x.x services to recognize that resource
        # as DirectoryResource
        flags = [ResourceBase.DIRECTORY_FLAG]

        if in_memory:
            return cls(
                name,
                content=cast(BytesIO, out_stream).getvalue(),
                bucket=bucket,
                metadata=metadata,
                uid=uid,
                _flags=flags,
            )
        else:
            return cls(
                name,
                path=out_stream.name,
                bucket=bucket,
                metadata=metadata,
                uid=uid,
                _fd=cast(BinaryIO, out_stream),
                _flags=flags,
            )

    def _upload(self, backend: KartonBackend) -> None:
        # Note: never transform resource into Remote
        # Multiple task dispatching with same local, in that case resource
        # can be deleted between tasks.
        if self._content:
            # Upload contents
            backend.upload_object(cast(str, self.bucket), self.uid, self._content)
        else:
            # Upload file provided by path
            backend.upload_object_from_file(
                cast(str, self.bucket), self.uid, cast(str, self._path)
            )
        # If file descriptor is managed by Resource, close it after upload
        if self._fd:
            self._fd.close()

    def upload(self, backend: KartonBackend) -> None:
        # Internal local resource upload method
        if not self._content and not self._path:
            raise RuntimeError("Can't upload resource without content")
        return self._upload(backend)


Resource = LocalResource


class RemoteResource(ResourceBase):
    """
    Keeps reference to remote resource object shared between subsystems
    via object storage (MinIO)

    Should never be instantiated directly by subsystem, but can be directly passed to
    outgoing payload.
    """

    def __init__(
        self,
        name: str,
        bucket: Optional[str] = None,
        metadata: Optional[Dict[str, Any]] = None,
        uid: Optional[str] = None,
        size: Optional[int] = None,
        backend: Optional[KartonBackend] = None,
        sha256: Optional[str] = None,
        _flags: Optional[List[str]] = None,
    ) -> None:
        super(RemoteResource, self).__init__(
            name,
            bucket=bucket,
            metadata=metadata,
            sha256=sha256,
            _uid=uid,
            _size=size,
            _flags=_flags,
        )
        self.backend = backend

    def loaded(self) -> bool:
        """
        Checks whether resource is loaded into memory

        :rtype: bool
        """
        return self._content is not None

    @classmethod
    def from_dict(
        cls, dict: Dict[str, Any], backend: Optional[KartonBackend]
    ) -> "RemoteResource":
        """
        Internal deserialization method for remote resources

        :param dict: Serialized information about resource
        :type dict: Dict[str, Any]
        :param backend: KartonBackend object
        :type backend: :class:`karton.core.backend.KartonBackend`

        :meta private:
        """
        # Backwards compatibility
        metadata = dict.get("metadata", {})
        if "sha256" in dict:
            metadata["sha256"] = dict["sha256"]

        return cls(
            name=dict["name"],
            metadata=metadata,
            bucket=dict["bucket"],
            uid=dict["uid"],
            size=dict.get("size"),  # Backwards compatibility (2.x.x)
            backend=backend,
            _flags=dict.get("flags"),  # Backwards compatibility (3.x.x)
        )

    @property
    def content(self) -> Optional[bytes]:
        """
        Resource content. Performs download when resource was not loaded before.

        Returns None if resource is local and payload is provided by path.
        :rtype: Optional[bytes]
        """
        if self._content is None:
            return self.download()
        return self._content

    def unload(self) -> None:
        """
        Unloads resource object from memory
        """
        self._content = None

    def remove(self) -> None:
        """
        Internal remote resource remove method

        :meta private:
        """
        cast(KartonBackend, self.backend).remove_object(cast(str, self.bucket), self.uid)

    def download(self) -> bytes:
        """
        Downloads remote resource content from object hub into memory.

        .. code-block:: python

            sample = self.current_task.get_resource("sample")

            # Ensure that resource will be downloaded before it will be
            # passed to processing method
            sample.download()

            self.process_sample(sample)

        :rtype: bytes
        """
        self._content = cast(KartonBackend, self.backend).download_object(cast(str, self.bucket), self.uid)
        return self._content

    def download_to_file(self, path: str) -> None:
        """
        Downloads remote resource into file.

        .. code-block:: python

            sample = self.current_task.get_resource("sample")

            sample.download_to_file("sample/sample.exe")

            with open("sample/sample.exe", "rb") as f:
                contents = f.read()
        """
        cast(KartonBackend, self.backend).download_object_to_file(cast(str, self.bucket), self.uid, path)

    @contextlib.contextmanager
    def download_temporary_file(self) -> Iterator[BinaryIO]:
        """
        Downloads remote resource into named temporary file.

        .. code-block:: python

            sample = self.current_task.get_resource("sample")

            with sample.download_temporary_file() as f:
                contents = f.read()
                path = f.name

            # Temporary file is deleted after exitting the "with" scope

        :rtype: ContextManager[BinaryIO]
        """
        # That tempfile-fu is necessary because minio.fget_object removes file
        # under provided path and renames its own part-file with downloaded content
        # under previously deleted path
        # Weird move, but ok...
        tmp = tempfile.NamedTemporaryFile(delete=False)
        tmp.close()
        try:
            self.download_to_file(tmp.name)
            with open(tmp.name, "rb") as f:
                yield f
        finally:
            os.remove(tmp.name)

    @contextlib.contextmanager
    def zip_file(self) -> Iterator[zipfile.ZipFile]:
        """
        If resource contains a Zip file, downloads it to the temporary file
        and wraps it with ZipFile object.

        .. code-block:: python

            dumps = self.current_task.get_resource("dumps")

            with dumps.zip_file() as zipf:
                print("Fetched dumps: ", zipf.namelist())

        By default: method downloads zip into temporary file, which is deleted after
        leaving the context. If you want to load zip into memory,
        call :py:meth:`RemoteResource.download` first.

        If you want to pre-download Zip under specified path and open it using
        zipfile module, you need to do this manually:

        .. code-block:: python

            dumps = self.current_task.get_resource("dumps")

            # Download zip file
            zip_path = "./dumps.zip"
            dumps.download_to_file(zip_path)

            zipf = zipfile.Zipfile(zip_path)

        :rtype: ContextManager[zipfile.ZipFile]
        """
        if self._content:
            yield zipfile.ZipFile(BytesIO(self._content))
        else:
            with self.download_temporary_file() as f:
                yield zipfile.ZipFile(f)

    def extract_to_directory(self, path: str) -> None:
        """
        If resource contains a Zip file, extracts files contained in Zip into
        provided path.

        By default: method downloads zip into temporary file, which is deleted
        after extraction. If you want to load zip into memory, call
        :py:meth:`RemoteResource.download` first.
        """
        with self.zip_file() as zf:
            zf.extractall(path)

    @contextlib.contextmanager
    def extract_temporary(self) -> Iterator[str]:
        """
        If resource contains a Zip file, extracts files contained in Zip
        to the temporary directory.

        Returns path of directory with extracted files. Directory is recursively
        deleted after leaving the context.

        .. code-block:: python

            dumps = self.current_task.get_resource("dumps")

            with dumps.extract_temporary() as dumps_path:
                print("Fetched dumps:", os.listdir(dumps_path))

        By default: method downloads zip into temporary file, which is deleted
        after extraction. If you want to load zip into memory, call
        :py:meth:`RemoteResource.download` first.

        :rtype: ContextManager[str]
        """
        tmpdir = tempfile.mkdtemp()
        try:
            self.extract_to_directory(tmpdir)
            yield tmpdir
        finally:
            shutil.rmtree(tmpdir)<|MERGE_RESOLUTION|>--- conflicted
+++ resolved
@@ -53,13 +53,8 @@
                         sha256_hash.update(byte_block)
                 sha256 = sha256_hash.hexdigest()
         elif content:
-<<<<<<< HEAD
-            if type(content) is str and sys.version_info >= (3, 0):
+            if type(content) is str:
                 content = cast(str, content).encode()
-=======
-            if type(content) is str:
-                content = content.encode()
->>>>>>> 3a75e813
             elif type(content) is not bytes:
                 raise TypeError("Content can be bytes or str only")
             if calculate_hash:
