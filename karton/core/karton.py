--- conflicted
+++ resolved
@@ -174,7 +174,6 @@
             )
         finally:
             self.rs.hincrby(METRICS_CONSUMED, self.identity, 1)
-<<<<<<< HEAD
 
             task_state = TaskState.FINISHED
 
@@ -183,15 +182,9 @@
                 task_state = TaskState.CRASHED
                 self.current_task.error = exception_str
 
-            if not self.current_task.is_asynchronic():
-                self.declare_task_state(
-                    self.current_task, task_state, identity=self.identity,
-                )
-=======
             self.declare_task_state(
-                self.current_task, TaskState.FINISHED, identity=self.identity,
+                self.current_task, task_state, identity=self.identity,
             )
->>>>>>> 0ec3704d
 
     @property
     def _bind(self):
