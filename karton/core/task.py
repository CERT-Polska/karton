import enum
import fnmatch
import json
import time
import uuid
import warnings
from typing import (
    TYPE_CHECKING,
    Any,
    Callable,
    Dict,
    Iterator,
    List,
    Optional,
    Tuple,
    Union,
)

from .resource import RemoteResource, ResourceBase
from .utils import recursive_iter, recursive_iter_with_keys, recursive_map

if TYPE_CHECKING:
    from .backend import KartonBackend  # noqa

import orjson


class TaskState(enum.Enum):
    DECLARED = "Declared"  # Task declared in TASKS_QUEUE
    SPAWNED = "Spawned"  # Task spawned into subsystem queue
    STARTED = "Started"  # Task is running in subsystem
    FINISHED = "Finished"  # Task finished (ready to forget)
    CRASHED = "Crashed"  # Task crashed


class TaskPriority(enum.Enum):
    HIGH = "high"
    NORMAL = "normal"
    LOW = "low"


class Task(object):
    """
    Task representation with headers and resources.

    :param headers: Routing information for other systems, this is what allows for \
                    evaluation of given system usefulness for given task. \
                    Systems filter by these.
    :param payload: Any instance of :py:class:`dict` - contains resources \
                    and additional informations
    :param headers_persistent: Persistent headers for whole task subtree, \
                               propagated from initial task.
    :param payload_persistent: Persistent payload set for whole task subtree, \
                               propagated from initial task
    :param priority: Priority of whole task subtree, \
                     propagated from initial task like `payload_persistent`
    :param parent_uid: Id of a routed task that has created this task by a karton with \
                       :py:meth:`.send_task`
    :param root_uid: Id of an unrouted task that is the root of this \
        task's analysis tree
    :param orig_uid: Id of an unrouted (or crashed routed) task that was forked to \
                     create this task
    :param uid: This tasks unique identifier
    :param error: Traceback of a exception that happened while performing this task
    """

    REVISION = 2
    __slots__ = (
        "uid",
        "root_uid",
        "orig_uid",
        "parent_uid",
        "error",
        "headers",
        "status",
        "last_update",
        "priority",
        "payload",
        "payload_persistent",
        "revision",
    )

    def __init__(
        self,
        headers: Dict[str, Any],
        payload: Optional[Dict[str, Any]] = None,
        headers_persistent: Optional[Dict[str, Any]] = None,
        payload_persistent: Optional[Dict[str, Any]] = None,
        priority: Optional[TaskPriority] = None,
        parent_uid: Optional[str] = None,
        root_uid: Optional[str] = None,
        orig_uid: Optional[str] = None,
        uid: Optional[str] = None,
        error: Optional[List[str]] = None,
        _status: Optional[TaskState] = None,
        _last_update: Optional[float] = None,
    ) -> None:
        payload = payload or {}
        payload_persistent = payload_persistent or {}
        headers_persistent = headers_persistent or {}

        if not isinstance(payload, dict):
            raise ValueError("Payload should be an instance of a dict")
        if not isinstance(payload_persistent, dict):
            raise ValueError("Persistent payload should be an instance of a dict")
        if not isinstance(headers_persistent, dict):
            raise ValueError("Persistent headers should be an instance of a dict")

        if uid is None:
            self.uid = str(uuid.uuid4())
        else:
            self.uid = uid

        if root_uid is None:
            self.root_uid = self.uid
        else:
            self.root_uid = root_uid

        self.orig_uid = orig_uid
        self.parent_uid = parent_uid

        self.error = error
<<<<<<< HEAD
        self.headers = headers
        self.status = _status or TaskState.DECLARED
=======
        self.headers = {**headers, **headers_persistent}
        self._headers_persistent_keys = set(headers_persistent.keys())
        self.status = TaskState.DECLARED
>>>>>>> 2c93c1b3

        self.last_update: float = _last_update or time.time()
        self.priority = priority or TaskPriority.NORMAL

        self.payload = dict(payload)
        self.payload_persistent = dict(payload_persistent)
        # This field should be set to different value only during deserialization
        # For tasks created by current code, it should be set to latest
        self.revision = self.REVISION

    @property
    def fquid(self) -> str:
        """
        Fully-qualified task uid in form <root_uid>:<task_uid>.

        Used as a primary task identifier for storage in Redis since Karton 5.1.
        """
        if self.REVISION == 1:
            return self.uid
        return f"{self.root_uid}:{self.uid}"

    @property
    def receiver(self) -> Optional[str]:
        return self.headers.get("receiver")

    @property
    def headers_persistent(self) -> Dict[str, Any]:
        return {k: v for k, v in self.headers.items() if self.is_header_persistent(k)}

    def fork_task(self) -> "Task":
        """
        Fork task to transfer single task to many queues (but use different UID).

        Used internally by karton-system

        :return: Forked copy of the original task

        :meta private:
        """
        new_task = Task(
            headers=self.headers,
            headers_persistent=self.headers_persistent,
            payload=self.payload,
            payload_persistent=self.payload_persistent,
            priority=self.priority,
            parent_uid=self.parent_uid,
            root_uid=self.root_uid,
            orig_uid=self.uid,
        )
        return new_task

    def derive_task(self, headers: Dict[str, Any]) -> "Task":
        """
        Creates copy of task with different headers,
        useful for proxying resource with added metadata.

        .. code-block:: python

            class MZClassifier(Karton):
                identity = "karton.mz-classifier"
                filters = {
                    "type": "sample",
                    "kind": "raw"
                }

                def process(self, task: Task) -> None:
                    sample = task.get_resource("sample")
                    if sample.content.startswith(b"MZ"):
                        self.log.info("MZ detected!")
                        task = task.derive_task({
                            "type": "sample",
                            "kind": "exe"
                        })
                        self.send_task(task)
                    self.log.info("Not a MZ :<")

        .. versionchanged:: 3.0.0

            Moved from static method to regular method:

            :code:`Task.derive_task(headers, task)` must be
            ported to :code:`task.derive_task(headers)`

        :param headers: New headers for the task
        :return: Copy of task with new headers
        """
        new_task = Task(
            headers=headers,
            headers_persistent=self.headers_persistent,
            payload=self.payload,
            payload_persistent=self.payload_persistent,
        )
        return new_task

    def matches_filters(self, filters: List[Dict[str, Any]]) -> bool:
        """
        Checks whether provided task headers match filters

        :param filters: Task header filters
        :return: True if task headers match specific filters

        :meta private:
        """

        def value_compare(filter_value: Any, header_value: Any) -> bool:
            # Coerce to string for comparison
            filter_value_str = str(filter_value)
            header_value_str = str(header_value)

            negated = False
            if filter_value_str.startswith("!"):
                negated = True
                filter_value_str = filter_value_str[1:]

            if header_value is None:
                return negated

            # fnmatch is great for handling simple wildcard patterns (?, *, [abc])
            # If negated: match result should not be True (XOR)
            return fnmatch.fnmatchcase(header_value_str, filter_value_str) != negated

        return any(
            # If any of consumer filters matches the header
            all(
                # Match: all consumer filter fields match the task header
                value_compare(filter_value, self.headers.get(filter_key))
                for filter_key, filter_value in task_filter.items()
            )
            for task_filter in filters
        )

    def set_task_parent(self, parent: "Task"):
        """
        Bind existing Task to parent task

        :param parent: Task to bind to

        :meta private:
        """
        self.parent_uid = parent.uid
        self.root_uid = parent.root_uid

    def merge_persistent_payload(self, other_task: "Task") -> None:
        """
        Merge persistent payload from another task

        :param other_task: Task from which to merge persistent payload

        :meta private:
        """
        for name, content in other_task.payload_persistent.items():
            self.payload_persistent[name] = content
            if name in self.payload:
                # Delete conflicting non-persistent payload
                del self.payload[name]

    def merge_persistent_headers(self, other_task: "Task") -> None:
        """
        Merge persistent headers from another task

        :param other_task: Task from which to merge persistent headers

        :meta private:
        """
        self.headers.update(other_task.headers_persistent)
        self._headers_persistent_keys = self._headers_persistent_keys.union(
            other_task._headers_persistent_keys
        )

    def to_dict(self) -> Dict[str, Any]:
        """
        Transform task data into dictionary
        :return: Task data dictionary

        :meta private:
        """

        def serialize_resources(obj):
            if type(obj) is dict:
                return {k: serialize_resources(v) for k, v in obj.items()}
            elif type(obj) is list or type(obj) is tuple:
                return [serialize_resources(v) for v in obj]
            elif isinstance(obj, ResourceBase):
                return {"__karton_resource__": obj.to_dict()}
            else:
                return obj

        headers_persistent = self.headers_persistent
        payload_persistent = {
            **self.payload_persistent,
            # Compatibility with Karton <5.2.0
            # Consumers <5.2.0 are not merging headers_persistent
            # from previous task, so we need to hide it there to
            # let karton-system fix it for us during deserialization
            "__headers_persistent": headers_persistent,
        }

        return {
            "uid": self.uid,
            "root_uid": self.root_uid,
            "parent_uid": self.parent_uid,
            "orig_uid": self.orig_uid,
            "status": self.status.value,
            "priority": self.priority.value,
            "last_update": self.last_update,
            "payload": serialize_resources(self.payload),
            "payload_persistent": serialize_resources(payload_persistent),
            "headers": self.headers,
            "headers_persistent": headers_persistent,
            "error": self.error,
        }

    def serialize(self, indent: Optional[int] = None) -> str:
        """
        Serialize task data into JSON string
        :param indent: Indent to use while serializing
        :return: Serialized task data

        :meta private:
        """
        return json.dumps(
<<<<<<< HEAD
            {
                "uid": self.uid,
                "root_uid": self.root_uid,
                "parent_uid": self.parent_uid,
                "orig_uid": self.orig_uid,
                "status": self.status.value,
                "priority": self.priority.value,
                "last_update": self.last_update,
                "payload": self.payload,
                "payload_persistent": self.payload_persistent,
                "headers": self.headers,
                "error": self.error,
                "revision": self.revision,
            },
            cls=KartonResourceEncoder,
=======
            self.to_dict(),
>>>>>>> 2c93c1b3
            indent=indent,
            sort_keys=True,
        )

    def walk_payload_bags(self) -> Iterator[Tuple[Dict[str, Any], str, Any]]:
        """
        Iterate over all payload bags and direct payloads contained in them

        Generates tuples (payload_bag, key, value)

        :return: An iterator over all task payload bags
        """
        for payload_bag in [self.payload, self.payload_persistent]:
            for key, value in payload_bag.items():
                yield payload_bag, key, value

    def walk_payload_items(self) -> Iterator[Tuple[str, Any]]:
        """
        Iterate recursively over all payload items

        Generates tuples (path, value).

        :return: An iterator over all task payload values
        """
        yield from recursive_iter_with_keys(self.payload, "payload")
        yield from recursive_iter_with_keys(
            self.payload_persistent, "payload_persistent"
        )

    def transform_payload_bags(self, func: Callable[[Any], Any]) -> None:
        """
        Recursively transform contents of all payload bags and payloads
        contained in them

        :meta private:
        """
        self.payload, self.payload_persistent = recursive_map(
            func, [self.payload, self.payload_persistent]
        )

    def iterate_resources(self) -> Iterator[ResourceBase]:
        """
        Get list of resource objects bound to Task

        .. versionchanged: 5.0.0
            Returns Resource values instead of tuples (key, value)

        :return: An iterator over all task resources
        """
        for element in recursive_iter([self.payload, self.payload_persistent]):
            if isinstance(element, ResourceBase):
                yield element

    @staticmethod
    def unserialize(
        data: Union[str, bytes],
        backend: Optional["KartonBackend"] = None,
        parse_resources: bool = True,
    ) -> "Task":
        """
        Unserialize Task instance from JSON string

        :param data: JSON-serialized task
        :param backend: Backend instance to be bound to RemoteResource objects
        :param parse_resources: |
            If set to False (default is True), method doesn't
            deserialize '__karton_resource__' entries, which speeds up deserialization
            process. This flag is used mainly for multiple task processing e.g.
            filtering based on status.

            When resource deserialization is turned off, Task.unserialize will try
            to use faster 3rd-party JSON parser (orjson) if it's installed. It's not
            added as a required dependency but can speed up things if you need to check
            status of multiple tasks at once.
        :return: Unserialized Task object

        :meta private:
        """

        def unserialize_resources(value: Any) -> Any:
            """
            Transforms __karton_resource__ serialized entries into
            RemoteResource object instances
            """
            if isinstance(value, dict) and "__karton_resource__" in value:
                return RemoteResource.from_dict(value["__karton_resource__"], backend)
            return value

        if not isinstance(data, str):
            data = data.decode("utf8")

<<<<<<< HEAD
        if parse_resources:
            task_data = json.loads(data, object_hook=unserialize_resources)
        else:
            task_data = orjson.loads(data)

        task = Task(
            task_data["headers"],
            uid=task_data["uid"],
            root_uid=task_data["root_uid"],
            parent_uid=task_data["parent_uid"],
            # Compatibility with <= 3.x.x (get)
            orig_uid=task_data.get("orig_uid", None),
            payload=task_data["payload"],
            payload_persistent=task_data["payload_persistent"],
            # Compatibility with <= 3.x.x (get)
            error=task_data.get("error"),
            # Compatibility with <= 2.x.x (get)
            priority=(
                TaskPriority(task_data.get("priority"))
                if "priority" in task_data
                else TaskPriority.NORMAL
            ),
            _status=TaskState(task_data["status"]),
            _last_update=task_data.get("last_update", None),
=======
        task_data = json.loads(data, object_hook=unserialize_resources)

        # Compatibility with Karton <5.2.0
        headers_persistent_fallback = task_data["payload_persistent"].get(
            "__headers_persistent", None
        )
        headers_persistent = task_data.get(
            "headers_persistent", headers_persistent_fallback
        )

        task = Task(
            task_data["headers"],
            headers_persistent=headers_persistent,
        )
        task.uid = task_data["uid"]
        task.root_uid = task_data["root_uid"]
        task.parent_uid = task_data["parent_uid"]
        # Compatibility with <= 3.x.x (get)
        task.orig_uid = task_data.get("orig_uid", None)
        task.status = TaskState(task_data["status"])
        # Compatibility with <= 3.x.x (get)
        task.error = task_data.get("error")
        # Compatibility with <= 2.x.x (get)
        task.priority = (
            TaskPriority(task_data.get("priority"))
            if "priority" in task_data
            else TaskPriority.NORMAL
>>>>>>> 2c93c1b3
        )
        # Task scheme revision:
        #  (none) or 1 - v1 (< 5.2.0)
        #  2           - v2 (current)
        #                task Redis key is karton.task:{root_uid}:{uid}
        #                instead of karton.task:{uid}
        task.revision = task_data.get("revision", 1)
        return task

    def __repr__(self) -> str:
        return self.serialize()

    def add_payload(self, name: str, content: Any, persistent: bool = False) -> None:
        """
        Add payload to task

        :param name: Name of the payload
        :param content: Payload to be added
        :param persistent: Flag if the payload should be persistent
        """
        if name in self.payload:
            raise ValueError("Payload already exists")

        if name in self.payload_persistent:
            raise ValueError("Payload already exists in persistent payloads")

        if not persistent:
            self.payload[name] = content
        else:
            self.payload_persistent[name] = content

    def add_resource(
        self, name: str, resource: ResourceBase, persistent: bool = False
    ) -> None:
        """
        Add resource to task.

        Alias for :py:meth:`add_payload`

        .. deprecated:: 3.0.0
           Use :meth:`add_payload` instead.

        :param name: Name of the resource
        :param resource: Resource to be added
        :param persistent: Flag if the resource should be persistent
        """
        warnings.warn(
            "add_resource is deprecated, use add_payload instead",
            DeprecationWarning,
            stacklevel=2,
        )
        self.add_payload(name, resource, persistent)

    def get_payload(self, name: str, default: Any = None) -> Any:
        """
        Get payload from task

        :param name: name of the payload
        :param default: Value to be returned if payload is not present
        :return: Payload content
        """
        if name in self.payload_persistent:
            return self.payload_persistent[name]
        return self.payload.get(name, default)

    def get_resource(self, name: str) -> ResourceBase:
        """
        Get resource from task.

        Ensures that payload contains an Resource object.
        If not - raises :class:`TypeError`

        :param name: Name of the resource to get
        :return: :py:class:`karton.ResourceBase` - resource with given name
        """
        resource = self.get_payload(name)
        if not isinstance(resource, ResourceBase):
            raise TypeError("Resource was expected but not found")
        return resource

    def remove_payload(self, name: str) -> None:
        """
        Removes payload for the task

        If payload doesn't exist or is persistent - raises KeyError

        :param name: Payload name to be removed
        """
        del self.payload[name]

    def has_payload(self, name: str) -> bool:
        """
        Checks whether payload exists

        :param name: Name of the payload to be checked
        :return: If tasks payload contains a value with given name
        """
        return name in self.payload or name in self.payload_persistent

    def is_header_persistent(self, name: str) -> bool:
        """
        Checks whether header exists and is persistent

        :param name: Name of the header to be checked
        :return: If tasks header with given name is persistent
        """
        return name in self._headers_persistent_keys

    def is_payload_persistent(self, name: str) -> bool:
        """
        Checks whether payload exists and is persistent

        :param name: Name of the payload to be checked
        :return: If tasks payload with given name is persistent
        """
        return name in self.payload_persistent<|MERGE_RESOLUTION|>--- conflicted
+++ resolved
@@ -78,6 +78,7 @@
         "payload",
         "payload_persistent",
         "revision",
+        "_headers_persistent_keys",
     )
 
     def __init__(
@@ -120,14 +121,11 @@
         self.parent_uid = parent_uid
 
         self.error = error
-<<<<<<< HEAD
-        self.headers = headers
-        self.status = _status or TaskState.DECLARED
-=======
         self.headers = {**headers, **headers_persistent}
         self._headers_persistent_keys = set(headers_persistent.keys())
         self.status = TaskState.DECLARED
->>>>>>> 2c93c1b3
+        self.headers = headers
+        self.status = _status or TaskState.DECLARED
 
         self.last_update: float = _last_update or time.time()
         self.priority = priority or TaskPriority.NORMAL
@@ -338,6 +336,7 @@
             "headers": self.headers,
             "headers_persistent": headers_persistent,
             "error": self.error,
+            "revision": self.revision,
         }
 
     def serialize(self, indent: Optional[int] = None) -> str:
@@ -349,25 +348,7 @@
         :meta private:
         """
         return json.dumps(
-<<<<<<< HEAD
-            {
-                "uid": self.uid,
-                "root_uid": self.root_uid,
-                "parent_uid": self.parent_uid,
-                "orig_uid": self.orig_uid,
-                "status": self.status.value,
-                "priority": self.priority.value,
-                "last_update": self.last_update,
-                "payload": self.payload,
-                "payload_persistent": self.payload_persistent,
-                "headers": self.headers,
-                "error": self.error,
-                "revision": self.revision,
-            },
-            cls=KartonResourceEncoder,
-=======
             self.to_dict(),
->>>>>>> 2c93c1b3
             indent=indent,
             sort_keys=True,
         )
@@ -459,14 +440,22 @@
         if not isinstance(data, str):
             data = data.decode("utf8")
 
-<<<<<<< HEAD
         if parse_resources:
             task_data = json.loads(data, object_hook=unserialize_resources)
         else:
             task_data = orjson.loads(data)
 
+        # Compatibility with Karton <5.2.0
+        headers_persistent_fallback = task_data["payload_persistent"].get(
+            "__headers_persistent", None
+        )
+        headers_persistent = task_data.get(
+            "headers_persistent", headers_persistent_fallback
+        )
+
         task = Task(
             task_data["headers"],
+            headers_persistent=headers_persistent,
             uid=task_data["uid"],
             root_uid=task_data["root_uid"],
             parent_uid=task_data["parent_uid"],
@@ -484,35 +473,6 @@
             ),
             _status=TaskState(task_data["status"]),
             _last_update=task_data.get("last_update", None),
-=======
-        task_data = json.loads(data, object_hook=unserialize_resources)
-
-        # Compatibility with Karton <5.2.0
-        headers_persistent_fallback = task_data["payload_persistent"].get(
-            "__headers_persistent", None
-        )
-        headers_persistent = task_data.get(
-            "headers_persistent", headers_persistent_fallback
-        )
-
-        task = Task(
-            task_data["headers"],
-            headers_persistent=headers_persistent,
-        )
-        task.uid = task_data["uid"]
-        task.root_uid = task_data["root_uid"]
-        task.parent_uid = task_data["parent_uid"]
-        # Compatibility with <= 3.x.x (get)
-        task.orig_uid = task_data.get("orig_uid", None)
-        task.status = TaskState(task_data["status"])
-        # Compatibility with <= 3.x.x (get)
-        task.error = task_data.get("error")
-        # Compatibility with <= 2.x.x (get)
-        task.priority = (
-            TaskPriority(task_data.get("priority"))
-            if "priority" in task_data
-            else TaskPriority.NORMAL
->>>>>>> 2c93c1b3
         )
         # Task scheme revision:
         #  (none) or 1 - v1 (< 5.2.0)
