--- conflicted
+++ resolved
@@ -64,10 +64,7 @@
     :param error: Traceback of a exception that happened while performing this task
     """
 
-<<<<<<< HEAD
     REVISION = 2
-=======
->>>>>>> a677b492
     __slots__ = (
         "uid",
         "root_uid",
@@ -80,10 +77,7 @@
         "priority",
         "payload",
         "payload_persistent",
-<<<<<<< HEAD
         "revision",
-=======
->>>>>>> a677b492
         "_headers_persistent_keys",
     )
 
@@ -129,11 +123,6 @@
         self.error = error
         self.headers = {**headers, **headers_persistent}
         self._headers_persistent_keys = set(headers_persistent.keys())
-<<<<<<< HEAD
-        self.status = TaskState.DECLARED
-        self.headers = headers
-=======
->>>>>>> a677b492
         self.status = _status or TaskState.DECLARED
 
         self.last_update: float = _last_update or time.time()
@@ -155,10 +144,6 @@
         if self.revision == 1:
             return self.uid
         return f"{self.root_uid}:{self.uid}"
-
-    @property
-    def receiver(self) -> Optional[str]:
-        return self.headers.get("receiver")
 
     @property
     def headers_persistent(self) -> Dict[str, Any]:
@@ -431,10 +416,7 @@
             deserialize '__karton_resource__' entries, which speeds up deserialization
             process. This flag is used mainly for multiple task processing e.g.
             filtering based on status.
-<<<<<<< HEAD
-
-=======
->>>>>>> a677b492
+
             When resource deserialization is turned off, Task.unserialize will try
             to use faster 3rd-party JSON parser (orjson) if it's installed. It's not
             added as a required dependency but can speed up things if you need to check
@@ -490,15 +472,12 @@
             _status=TaskState(task_data["status"]),
             _last_update=task_data.get("last_update", None),
         )
-<<<<<<< HEAD
         # Task scheme revision:
         #  (none) or 1 - v1 (< 5.2.0)
         #  2           - v2 (current)
         #                task Redis key is karton.task:{root_uid}:{uid}
         #                instead of karton.task:{uid}
         task.revision = task_data.get("revision", 1)
-=======
->>>>>>> a677b492
         return task
 
     def __repr__(self) -> str:
