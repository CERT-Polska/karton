"""
Base library for karton subsystems.
"""
import contextlib
import json

from .base import KartonBase
from .resource import RemoteResource, RemoteDirectoryResource
from .task import Task
from .utils import GracefulKiller


class TaskState(object):
    SPAWNED = "Spawned"
    STARTED = "Started"
    FINISHED = "Finished"


<<<<<<< HEAD
TASKS_QUEUE = "karton.tasks"
=======
    def __init__(self, config, **kwargs):
        super(KartonBase, self).__init__(config=config, **kwargs)
        self.housekeeper = KartonHousekeeper(
            config=config, connection=self.connection
        )
>>>>>>> e4cc47b1


class Producer(KartonBase):
    def send_task(self, task):
        """
        Sends a task to the RabbitMQ queue. Takes care of logging.
        Given task will be child of task we are currently handling (if such exists) - this ensures our log continuity

        :param task: task to be sent
        :type task: :py:class:`karton.Task`
        :rtype: bool
        :return: if task was delivered
        """
        self.log.debug("Dispatched task")
        if self.current_task is not None:
            task.set_task_parent(self.current_task)
            task.copy_persistent_payload(self.current_task)

        for name, resource in task.payload.resources():
            if (
                type(resource) is not RemoteResource
                and type(resource) is not RemoteDirectoryResource
            ):
                task.payload[name] = resource.upload(
                    self.minio, self.config.minio_config["bucket"]
                )

        task.headers.update({"origin": self.identity})
        task_json = task.serialize()

        self.rs.rpush(TASKS_QUEUE, task_json)

        return True

    @contextlib.contextmanager
    def continue_asynchronic(self, task, finish=True):
        """
        Continue asynchronic task. This is wrapper code used for resuming asynchronic task, takes care of setting
        context and logging when the task is finished. That is when the context manager finishes.

        :param task: task to be resumed, most likely Task({}, root_uid=root_uid, uid=uid)
        :type task: :py:class:`karton.Task`
        :param finish: if we should log that the task finished
        :type finish: bool
        """

        old_current_task = self.current_task

        self.current_task = task
        self.log_handler.set_task(self.current_task)

        # Handle task
        yield

        # Finish task
        if finish:
<<<<<<< HEAD
            self.declare_task_state(
=======
            self.housekeeper.declare_task_state(
>>>>>>> e4cc47b1
                self.current_task,
                status=TaskState.FINISHED,
                identity=self.identity,
            )

        self.current_task = old_current_task
        self.log_handler.set_task(self.current_task)


class Consumer(KartonBase):
    """
    Base consumer class, expected to be inherited from

    Usage example:

        .. code-block:: python

            from karton import Consumer

            class Reporter(Consumer):
                identity = "karton.reporter"
                filters = [
                    {
                        "type": "sample",
                        "stage": "recognized"
                    },
                    {
                        "type": "config"
                    }
                ]
                def process():
                    # handle self.current_task, eg.
                    if self.current_task.headers["type"] == "sample":
                       return self.process_sample()
                    else:
                       return self.process_config()


    """

    filters = None

    def __init__(self, config):
        super(Consumer, self).__init__(config=config)

        self.registration = None
        self.current_task = None
        self.shutdown = False
        self.killer = GracefulKiller(self.graceful_shutdown)

    def graceful_shutdown(self):
        self.log.info("Gracefully shutting down!")
        self.shutdown = True

    def process(self):
        """
        Expected to be overwritten

        self.current_task contains task that triggered invocation of :py:meth:`karton.Consumer.process`
        """
        raise RuntimeError("Not implemented.")

<<<<<<< HEAD
    def internal_process(self, data):
        self.current_task = Task.unserialize(data)
=======
    def internal_process(self, channel, method, properties, body):
        self.channel.basic_ack(method.delivery_tag)

        self.current_task = Task.unserialize(properties.headers, body)
>>>>>>> e4cc47b1
        self.log_handler.set_task(self.current_task)

        try:
            self.log.info(
                "Received new task - {}".format(self.current_task.uid)
            )
<<<<<<< HEAD
            self.declare_task_state(
=======
            self.housekeeper.declare_task_state(
>>>>>>> e4cc47b1
                self.current_task, TaskState.STARTED, identity=self.identity
            )
            self.process()
            self.log.info("Task done - {}".format(self.current_task.uid))
        except Exception:
            self.log.exception(
                "Failed to process task - {}".format(self.current_task.uid)
            )
        finally:
            if not self.current_task.is_asynchronic():
<<<<<<< HEAD
                self.declare_task_state(
=======
                self.housekeeper.declare_task_state(
>>>>>>> e4cc47b1
                    self.current_task,
                    TaskState.FINISHED,
                    identity=self.identity,
                )

    def loop(self):
        """
        Blocking loop that consumes tasks and runs :py:meth:`karton.Consumer.process` as a handler
        """
        self.log.info("Service {} started".format(self.identity))
<<<<<<< HEAD

        self.registration = json.dumps(self.filters, sort_keys=True)
        old_registration = self.rs.hset(
            "karton.binds", self.identity, self.registration
        )

        if not old_registration:
            self.log.info("Service binds created.")
        elif old_registration != self.registration:
            self.log.info(
                "Binds changed, old service instances should exit soon."
            )

        for task_filter in self.filters:
            self.log.info("Binding on: {}".format(task_filter))

        self.rs.client_setname(self.identity)

        while not self.shutdown:
            if (
                self.rs.hget("karton.binds", self.identity)
                != self.registration
            ):
                self.log.info("Binds changed, shutting down.")
                break

            item = self.rs.blpop([self.identity], timeout=30)

            if item:
                queue, data = item
                self.internal_process(data)
=======
        self.channel.queue_declare(
            queue=self.identity, durable=False, auto_delete=True
        )

        # RMQ in headers doesn't allow multiple filters, se we bind multiple times
        for filter in self.filters:
            self.log.info("Binding on: {}".format(filter))
            filter.update({"x-match": "all"})
            self.channel.queue_bind(
                exchange=TASKS_QUEUE,
                queue=self.identity,
                routing_key="",
                arguments=filter,
            )

        self.channel.basic_consume(
            self.internal_process, self.identity, no_ack=False
        )
        self.channel.start_consuming()
>>>>>>> e4cc47b1

    def download_resource(self, resource):
        """
        Download remote resource into local resource.

        :param resource: resource to download
        :type resource: :py:class:`karton.RemoteResource`
        :rtype: :py:class:`karton.Resource`
        :return: downloaded resource
        """
        return resource.download(self.minio)

    @contextlib.contextmanager
    def download_to_temporary_folder(self, resource):
        """
        Context manager for downloading remote directory resource into local temporary folder.
        It also makes sure that the temporary folder is disposed afterwards.

        :param resource: resource to download
        :type resource: :py:class:`karton.RemoteDirectoryResource`
        :raises: TypeError
        :rtype: str
        :return: path to temporary folder with unpacked contents
        """
        if not resource.is_directory():
            raise TypeError(
                "Attempted to download resource that is NOT a directory as a directory."
            )
        with resource.download_to_temporary_folder(self.minio) as fpath:
            yield fpath

    def download_zip_file(self, resource):
        """
        Download remote directory resource contents into Zipfile object.

        :param resource: resource to download
        :type resource: :py:class:`karton.RemoteDirectoryResource`
        :rtype: :py:class:`zipfile.Zipfile`
        :return: zipfile with downloaded contents
        """
        if not resource.is_directory():
            raise TypeError(
                "Attempted to download resource that is NOT a directory as a directory."
            )
        return resource.download_zip_file(self.minio)

    def remove_resource(self, resource):
        """
        Remove remote resource.

        :param resource: resource to be removed
        :type resource: :py:class:`karton.RemoteResource`
        """
        return resource.remove(self.minio)

    def upload_resource(self, resource):
        """
        Upload local resource to the storage hub

        :param resource: resource to upload
        :type resource: :py:class:`karton.Resource`
        :rtype: :py:class:`karton.RemoteResource`
        :return: representing uploaded resource
        """
        return resource.upload(self.minio)


class Karton(Consumer, Producer):
    """
    This glues together Consumer and Producer - which is the most common use case
    """<|MERGE_RESOLUTION|>--- conflicted
+++ resolved
@@ -16,15 +16,7 @@
     FINISHED = "Finished"
 
 
-<<<<<<< HEAD
 TASKS_QUEUE = "karton.tasks"
-=======
-    def __init__(self, config, **kwargs):
-        super(KartonBase, self).__init__(config=config, **kwargs)
-        self.housekeeper = KartonHousekeeper(
-            config=config, connection=self.connection
-        )
->>>>>>> e4cc47b1
 
 
 class Producer(KartonBase):
@@ -38,7 +30,7 @@
         :rtype: bool
         :return: if task was delivered
         """
-        self.log.debug("Dispatched task")
+        self.log.debug("Dispatched task {}".format(task.uid))
         if self.current_task is not None:
             task.set_task_parent(self.current_task)
             task.copy_persistent_payload(self.current_task)
@@ -81,11 +73,7 @@
 
         # Finish task
         if finish:
-<<<<<<< HEAD
             self.declare_task_state(
-=======
-            self.housekeeper.declare_task_state(
->>>>>>> e4cc47b1
                 self.current_task,
                 status=TaskState.FINISHED,
                 identity=self.identity,
@@ -148,26 +136,15 @@
         """
         raise RuntimeError("Not implemented.")
 
-<<<<<<< HEAD
     def internal_process(self, data):
         self.current_task = Task.unserialize(data)
-=======
-    def internal_process(self, channel, method, properties, body):
-        self.channel.basic_ack(method.delivery_tag)
-
-        self.current_task = Task.unserialize(properties.headers, body)
->>>>>>> e4cc47b1
         self.log_handler.set_task(self.current_task)
 
         try:
             self.log.info(
                 "Received new task - {}".format(self.current_task.uid)
             )
-<<<<<<< HEAD
             self.declare_task_state(
-=======
-            self.housekeeper.declare_task_state(
->>>>>>> e4cc47b1
                 self.current_task, TaskState.STARTED, identity=self.identity
             )
             self.process()
@@ -178,11 +155,7 @@
             )
         finally:
             if not self.current_task.is_asynchronic():
-<<<<<<< HEAD
                 self.declare_task_state(
-=======
-                self.housekeeper.declare_task_state(
->>>>>>> e4cc47b1
                     self.current_task,
                     TaskState.FINISHED,
                     identity=self.identity,
@@ -193,7 +166,6 @@
         Blocking loop that consumes tasks and runs :py:meth:`karton.Consumer.process` as a handler
         """
         self.log.info("Service {} started".format(self.identity))
-<<<<<<< HEAD
 
         self.registration = json.dumps(self.filters, sort_keys=True)
         old_registration = self.rs.hset(
@@ -225,27 +197,6 @@
             if item:
                 queue, data = item
                 self.internal_process(data)
-=======
-        self.channel.queue_declare(
-            queue=self.identity, durable=False, auto_delete=True
-        )
-
-        # RMQ in headers doesn't allow multiple filters, se we bind multiple times
-        for filter in self.filters:
-            self.log.info("Binding on: {}".format(filter))
-            filter.update({"x-match": "all"})
-            self.channel.queue_bind(
-                exchange=TASKS_QUEUE,
-                queue=self.identity,
-                routing_key="",
-                arguments=filter,
-            )
-
-        self.channel.basic_consume(
-            self.internal_process, self.identity, no_ack=False
-        )
-        self.channel.start_consuming()
->>>>>>> e4cc47b1
 
     def download_resource(self, resource):
         """
