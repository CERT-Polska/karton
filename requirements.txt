pika
<<<<<<< HEAD
splunk-sdk
python-magic
=======
minio
splunk-sdk
>>>>>>> 15795c2a
<|MERGE_RESOLUTION|>--- conflicted
+++ resolved
@@ -1,8 +1,4 @@
 pika
-<<<<<<< HEAD
-splunk-sdk
-python-magic
-=======
 minio
 splunk-sdk
->>>>>>> 15795c2a
+python-magic